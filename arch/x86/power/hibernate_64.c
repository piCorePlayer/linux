/*
 * Hibernation support for x86-64
 *
 * Distribute under GPLv2
 *
 * Copyright (c) 2007 Rafael J. Wysocki <rjw@sisk.pl>
 * Copyright (c) 2002 Pavel Machek <pavel@ucw.cz>
 * Copyright (c) 2001 Patrick Mochel <mochel@osdl.org>
 */

#include <linux/gfp.h>
#include <linux/smp.h>
#include <linux/suspend.h>
#include <linux/scatterlist.h>
#include <linux/kdebug.h>

#include <crypto/hash.h>

#include <asm/e820/api.h>
#include <asm/init.h>
#include <asm/proto.h>
#include <asm/page.h>
#include <asm/pgtable.h>
#include <asm/mtrr.h>
#include <asm/sections.h>
#include <asm/suspend.h>
#include <asm/tlbflush.h>

/* Defined in hibernate_asm_64.S */
extern asmlinkage __visible int restore_image(void);

/*
 * Address to jump to in the last phase of restore in order to get to the image
 * kernel's text (this value is passed in the image header).
 */
unsigned long restore_jump_address __visible;
unsigned long jump_address_phys;

/*
 * Value of the cr3 register from before the hibernation (this value is passed
 * in the image header).
 */
unsigned long restore_cr3 __visible;

unsigned long temp_level4_pgt __visible;

unsigned long relocated_restore_code __visible;

static int set_up_temporary_text_mapping(pgd_t *pgd)
{
	pmd_t *pmd;
	pud_t *pud;
	p4d_t *p4d = NULL;
	pgprot_t pgtable_prot = __pgprot(_KERNPG_TABLE);
	pgprot_t pmd_text_prot = __pgprot(__PAGE_KERNEL_LARGE_EXEC);

	/* Filter out unsupported __PAGE_KERNEL* bits: */
	pgprot_val(pmd_text_prot) &= __default_kernel_pte_mask;
	pgprot_val(pgtable_prot)  &= __default_kernel_pte_mask;

	/*
	 * The new mapping only has to cover the page containing the image
	 * kernel's entry point (jump_address_phys), because the switch over to
	 * it is carried out by relocated code running from a page allocated
	 * specifically for this purpose and covered by the identity mapping, so
	 * the temporary kernel text mapping is only needed for the final jump.
	 * Moreover, in that mapping the virtual address of the image kernel's
	 * entry point must be the same as its virtual address in the image
	 * kernel (restore_jump_address), so the image kernel's
	 * restore_registers() code doesn't find itself in a different area of
	 * the virtual address space after switching over to the original page
	 * tables used by the image kernel.
	 */

	if (pgtable_l5_enabled) {
		p4d = (p4d_t *)get_safe_page(GFP_ATOMIC);
		if (!p4d)
			return -ENOMEM;
	}

	pud = (pud_t *)get_safe_page(GFP_ATOMIC);
	if (!pud)
		return -ENOMEM;

	pmd = (pmd_t *)get_safe_page(GFP_ATOMIC);
	if (!pmd)
		return -ENOMEM;

	set_pmd(pmd + pmd_index(restore_jump_address),
		__pmd((jump_address_phys & PMD_MASK) | pgprot_val(pmd_text_prot)));
	set_pud(pud + pud_index(restore_jump_address),
		__pud(__pa(pmd) | pgprot_val(pgtable_prot)));
	if (p4d) {
		p4d_t new_p4d = __p4d(__pa(pud) | pgprot_val(pgtable_prot));
		pgd_t new_pgd = __pgd(__pa(p4d) | pgprot_val(pgtable_prot));

		set_p4d(p4d + p4d_index(restore_jump_address), new_p4d);
		set_pgd(pgd + pgd_index(restore_jump_address), new_pgd);
	} else {
		/* No p4d for 4-level paging: point the pgd to the pud page table */
<<<<<<< HEAD
		pgd_t new_pgd = __pgd(__pa(p4d) | pgprot_val(pgtable_prot));
=======
		pgd_t new_pgd = __pgd(__pa(pud) | pgprot_val(pgtable_prot));
>>>>>>> 4b64487f
		set_pgd(pgd + pgd_index(restore_jump_address), new_pgd);
	}

	return 0;
}

static void *alloc_pgt_page(void *context)
{
	return (void *)get_safe_page(GFP_ATOMIC);
}

static int set_up_temporary_mappings(void)
{
	struct x86_mapping_info info = {
		.alloc_pgt_page	= alloc_pgt_page,
		.page_flag	= __PAGE_KERNEL_LARGE_EXEC,
		.offset		= __PAGE_OFFSET,
	};
	unsigned long mstart, mend;
	pgd_t *pgd;
	int result;
	int i;

	pgd = (pgd_t *)get_safe_page(GFP_ATOMIC);
	if (!pgd)
		return -ENOMEM;

	/* Prepare a temporary mapping for the kernel text */
	result = set_up_temporary_text_mapping(pgd);
	if (result)
		return result;

	/* Set up the direct mapping from scratch */
	for (i = 0; i < nr_pfn_mapped; i++) {
		mstart = pfn_mapped[i].start << PAGE_SHIFT;
		mend   = pfn_mapped[i].end << PAGE_SHIFT;

		result = kernel_ident_mapping_init(&info, pgd, mstart, mend);
		if (result)
			return result;
	}

	temp_level4_pgt = __pa(pgd);
	return 0;
}

static int relocate_restore_code(void)
{
	pgd_t *pgd;
	p4d_t *p4d;
	pud_t *pud;
	pmd_t *pmd;
	pte_t *pte;

	relocated_restore_code = get_safe_page(GFP_ATOMIC);
	if (!relocated_restore_code)
		return -ENOMEM;

	memcpy((void *)relocated_restore_code, core_restore_code, PAGE_SIZE);

	/* Make the page containing the relocated code executable */
	pgd = (pgd_t *)__va(read_cr3_pa()) +
		pgd_index(relocated_restore_code);
	p4d = p4d_offset(pgd, relocated_restore_code);
	if (p4d_large(*p4d)) {
		set_p4d(p4d, __p4d(p4d_val(*p4d) & ~_PAGE_NX));
		goto out;
	}
	pud = pud_offset(p4d, relocated_restore_code);
	if (pud_large(*pud)) {
		set_pud(pud, __pud(pud_val(*pud) & ~_PAGE_NX));
		goto out;
	}
	pmd = pmd_offset(pud, relocated_restore_code);
	if (pmd_large(*pmd)) {
		set_pmd(pmd, __pmd(pmd_val(*pmd) & ~_PAGE_NX));
		goto out;
	}
	pte = pte_offset_kernel(pmd, relocated_restore_code);
	set_pte(pte, __pte(pte_val(*pte) & ~_PAGE_NX));
out:
	__flush_tlb_all();
	return 0;
}

asmlinkage int swsusp_arch_resume(void)
{
	int error;

	/* We have got enough memory and from now on we cannot recover */
	error = set_up_temporary_mappings();
	if (error)
		return error;

	error = relocate_restore_code();
	if (error)
		return error;

	restore_image();
	return 0;
}

/*
 *	pfn_is_nosave - check if given pfn is in the 'nosave' section
 */

int pfn_is_nosave(unsigned long pfn)
{
	unsigned long nosave_begin_pfn = __pa_symbol(&__nosave_begin) >> PAGE_SHIFT;
	unsigned long nosave_end_pfn = PAGE_ALIGN(__pa_symbol(&__nosave_end)) >> PAGE_SHIFT;
	return (pfn >= nosave_begin_pfn) && (pfn < nosave_end_pfn);
}

#define MD5_DIGEST_SIZE 16

struct restore_data_record {
	unsigned long jump_address;
	unsigned long jump_address_phys;
	unsigned long cr3;
	unsigned long magic;
	u8 e820_digest[MD5_DIGEST_SIZE];
};

#define RESTORE_MAGIC	0x23456789ABCDEF01UL

#if IS_BUILTIN(CONFIG_CRYPTO_MD5)
/**
 * get_e820_md5 - calculate md5 according to given e820 table
 *
 * @table: the e820 table to be calculated
 * @buf: the md5 result to be stored to
 */
static int get_e820_md5(struct e820_table *table, void *buf)
{
	struct scatterlist sg;
	struct crypto_ahash *tfm;
	int size;
	int ret = 0;

	tfm = crypto_alloc_ahash("md5", 0, CRYPTO_ALG_ASYNC);
	if (IS_ERR(tfm))
		return -ENOMEM;

	{
		AHASH_REQUEST_ON_STACK(req, tfm);
		size = offsetof(struct e820_table, entries) + sizeof(struct e820_entry) * table->nr_entries;
		ahash_request_set_tfm(req, tfm);
		sg_init_one(&sg, (u8 *)table, size);
		ahash_request_set_callback(req, 0, NULL, NULL);
		ahash_request_set_crypt(req, &sg, buf, size);

		if (crypto_ahash_digest(req))
			ret = -EINVAL;
		ahash_request_zero(req);
	}
	crypto_free_ahash(tfm);

	return ret;
}

static void hibernation_e820_save(void *buf)
{
	get_e820_md5(e820_table_firmware, buf);
}

static bool hibernation_e820_mismatch(void *buf)
{
	int ret;
	u8 result[MD5_DIGEST_SIZE];

	memset(result, 0, MD5_DIGEST_SIZE);
	/* If there is no digest in suspend kernel, let it go. */
	if (!memcmp(result, buf, MD5_DIGEST_SIZE))
		return false;

	ret = get_e820_md5(e820_table_firmware, result);
	if (ret)
		return true;

	return memcmp(result, buf, MD5_DIGEST_SIZE) ? true : false;
}
#else
static void hibernation_e820_save(void *buf)
{
}

static bool hibernation_e820_mismatch(void *buf)
{
	/* If md5 is not builtin for restore kernel, let it go. */
	return false;
}
#endif

/**
 *	arch_hibernation_header_save - populate the architecture specific part
 *		of a hibernation image header
 *	@addr: address to save the data at
 */
int arch_hibernation_header_save(void *addr, unsigned int max_size)
{
	struct restore_data_record *rdr = addr;

	if (max_size < sizeof(struct restore_data_record))
		return -EOVERFLOW;
	rdr->jump_address = (unsigned long)restore_registers;
	rdr->jump_address_phys = __pa_symbol(restore_registers);

	/*
	 * The restore code fixes up CR3 and CR4 in the following sequence:
	 *
	 * [in hibernation asm]
	 * 1. CR3 <= temporary page tables
	 * 2. CR4 <= mmu_cr4_features (from the kernel that restores us)
	 * 3. CR3 <= rdr->cr3
	 * 4. CR4 <= mmu_cr4_features (from us, i.e. the image kernel)
	 * [in restore_processor_state()]
	 * 5. CR4 <= saved CR4
	 * 6. CR3 <= saved CR3
	 *
	 * Our mmu_cr4_features has CR4.PCIDE=0, and toggling
	 * CR4.PCIDE while CR3's PCID bits are nonzero is illegal, so
	 * rdr->cr3 needs to point to valid page tables but must not
	 * have any of the PCID bits set.
	 */
	rdr->cr3 = restore_cr3 & ~CR3_PCID_MASK;

	rdr->magic = RESTORE_MAGIC;

	hibernation_e820_save(rdr->e820_digest);

	return 0;
}

/**
 *	arch_hibernation_header_restore - read the architecture specific data
 *		from the hibernation image header
 *	@addr: address to read the data from
 */
int arch_hibernation_header_restore(void *addr)
{
	struct restore_data_record *rdr = addr;

	restore_jump_address = rdr->jump_address;
	jump_address_phys = rdr->jump_address_phys;
	restore_cr3 = rdr->cr3;

	if (rdr->magic != RESTORE_MAGIC) {
		pr_crit("Unrecognized hibernate image header format!\n");
		return -EINVAL;
	}

	if (hibernation_e820_mismatch(rdr->e820_digest)) {
		pr_crit("Hibernate inconsistent memory map detected!\n");
		return -ENODEV;
	}

	return 0;
}<|MERGE_RESOLUTION|>--- conflicted
+++ resolved
@@ -98,11 +98,7 @@
 		set_pgd(pgd + pgd_index(restore_jump_address), new_pgd);
 	} else {
 		/* No p4d for 4-level paging: point the pgd to the pud page table */
-<<<<<<< HEAD
-		pgd_t new_pgd = __pgd(__pa(p4d) | pgprot_val(pgtable_prot));
-=======
 		pgd_t new_pgd = __pgd(__pa(pud) | pgprot_val(pgtable_prot));
->>>>>>> 4b64487f
 		set_pgd(pgd + pgd_index(restore_jump_address), new_pgd);
 	}
 
