--- conflicted
+++ resolved
@@ -41,131 +41,7 @@
  * This will be set to the topmost valid physical address minus
  * the test memory size.
  */
-<<<<<<< HEAD
-static void guest_code(uint32_t vcpu_id)
-{
-	struct vcpu_args *vcpu_args = &perf_test_args.vcpu_args[vcpu_id];
-	uint64_t gva;
-	uint64_t pages;
-	int i;
-
-	/* Make sure vCPU args data structure is not corrupt. */
-	GUEST_ASSERT(vcpu_args->vcpu_id == vcpu_id);
-
-	gva = vcpu_args->gva;
-	pages = vcpu_args->pages;
-
-	while (true) {
-		for (i = 0; i < pages; i++) {
-			uint64_t addr = gva + (i * perf_test_args.guest_page_size);
-
-			if (i % perf_test_args.wr_fract == 0)
-				*(uint64_t *)addr = 0x0123456789ABCDEF;
-			else
-				READ_ONCE(*(uint64_t *)addr);
-		}
-
-		GUEST_SYNC(1);
-	}
-}
-
-static struct kvm_vm *create_vm(enum vm_guest_mode mode, int vcpus,
-				uint64_t vcpu_memory_bytes)
-{
-	struct kvm_vm *vm;
-	uint64_t pages = DEFAULT_GUEST_PHY_PAGES;
-	uint64_t guest_num_pages;
-
-	/* Account for a few pages per-vCPU for stacks */
-	pages += DEFAULT_STACK_PGS * vcpus;
-
-	/*
-	 * Reserve twice the ammount of memory needed to map the test region and
-	 * the page table / stacks region, at 4k, for page tables. Do the
-	 * calculation with 4K page size: the smallest of all archs. (e.g., 64K
-	 * page size guest will need even less memory for page tables).
-	 */
-	pages += (2 * pages) / PTES_PER_4K_PT;
-	pages += ((2 * vcpus * vcpu_memory_bytes) >> PAGE_SHIFT_4K) /
-		 PTES_PER_4K_PT;
-	pages = vm_adjust_num_guest_pages(mode, pages);
-
-	pr_info("Testing guest mode: %s\n", vm_guest_mode_string(mode));
-
-	vm = vm_create(mode, pages, O_RDWR);
-	kvm_vm_elf_load(vm, program_invocation_name, 0, 0);
-#ifdef __x86_64__
-	vm_create_irqchip(vm);
-#endif
-
-	perf_test_args.vm = vm;
-	perf_test_args.guest_page_size = vm_get_page_size(vm);
-	perf_test_args.host_page_size = getpagesize();
-
-	TEST_ASSERT(vcpu_memory_bytes % perf_test_args.guest_page_size == 0,
-		    "Guest memory size is not guest page size aligned.");
-
-	guest_num_pages = (vcpus * vcpu_memory_bytes) /
-			  perf_test_args.guest_page_size;
-	guest_num_pages = vm_adjust_num_guest_pages(mode, guest_num_pages);
-
-	/*
-	 * If there should be more memory in the guest test region than there
-	 * can be pages in the guest, it will definitely cause problems.
-	 */
-	TEST_ASSERT(guest_num_pages < vm_get_max_gfn(vm),
-		    "Requested more guest memory than address space allows.\n"
-		    "    guest pages: %lx max gfn: %x vcpus: %d wss: %lx]\n",
-		    guest_num_pages, vm_get_max_gfn(vm), vcpus,
-		    vcpu_memory_bytes);
-
-	TEST_ASSERT(vcpu_memory_bytes % perf_test_args.host_page_size == 0,
-		    "Guest memory size is not host page size aligned.");
-
-	guest_test_phys_mem = (vm_get_max_gfn(vm) - guest_num_pages) *
-			      perf_test_args.guest_page_size;
-	guest_test_phys_mem &= ~(perf_test_args.host_page_size - 1);
-
-#ifdef __s390x__
-	/* Align to 1M (segment size) */
-	guest_test_phys_mem &= ~((1 << 20) - 1);
-#endif
-
-	pr_info("guest physical test memory offset: 0x%lx\n", guest_test_phys_mem);
-
-	/* Add an extra memory slot for testing */
-	vm_userspace_mem_region_add(vm, VM_MEM_SRC_ANONYMOUS,
-				    guest_test_phys_mem,
-				    TEST_MEM_SLOT_INDEX,
-				    guest_num_pages, 0);
-
-	/* Do mapping for the demand paging memory slot */
-	virt_map(vm, guest_test_virt_mem, guest_test_phys_mem, guest_num_pages, 0);
-
-	ucall_init(vm, NULL);
-
-	return vm;
-}
-
-static void add_vcpus(struct kvm_vm *vm, int vcpus, uint64_t vcpu_memory_bytes)
-{
-	vm_paddr_t vcpu_gpa;
-	struct vcpu_args *vcpu_args;
-	int vcpu_id;
-
-	for (vcpu_id = 0; vcpu_id < vcpus; vcpu_id++) {
-		vcpu_args = &perf_test_args.vcpu_args[vcpu_id];
-
-		vm_vcpu_add_default(vm, vcpu_id, guest_code);
-
-		vcpu_args->vcpu_id = vcpu_id;
-		vcpu_args->gva = guest_test_virt_mem +
-				 (vcpu_id * vcpu_memory_bytes);
-		vcpu_args->pages = vcpu_memory_bytes /
-				   perf_test_args.guest_page_size;
-=======
 extern uint64_t guest_test_phys_mem;
->>>>>>> 7505c06d
 
 struct kvm_vm *perf_test_create_vm(enum vm_guest_mode mode, int vcpus,
 				uint64_t vcpu_memory_bytes);
