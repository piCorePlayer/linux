--- conflicted
+++ resolved
@@ -556,8 +556,6 @@
 
 	host->transportt = fnic_fc_transport;
 
-<<<<<<< HEAD
-=======
 	err = fnic_stats_debugfs_init(fnic);
 	if (err) {
 		shost_printk(KERN_ERR, fnic->lport->host,
@@ -565,7 +563,6 @@
 		fnic_stats_debugfs_remove(fnic);
 	}
 
->>>>>>> d8ec26d7
 	/* Setup PCI resources */
 	pci_set_drvdata(pdev, fnic);
 
