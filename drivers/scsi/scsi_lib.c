--- conflicted
+++ resolved
@@ -73,11 +73,6 @@
  * may prove this needs changing.
  */
 #define SCSI_QUEUE_DELAY	3
-<<<<<<< HEAD
-
-static void scsi_run_queue(struct request_queue *q);
-=======
->>>>>>> d762f438
 
 /*
  * Function:	scsi_unprep_request()
@@ -443,18 +438,7 @@
 
 		spin_unlock(shost->host_lock);
 		spin_lock(sdev->request_queue->queue_lock);
-<<<<<<< HEAD
-		flagset = test_bit(QUEUE_FLAG_REENTER, &q->queue_flags) &&
-				!test_bit(QUEUE_FLAG_REENTER,
-					&sdev->request_queue->queue_flags);
-		if (flagset)
-			queue_flag_set(QUEUE_FLAG_REENTER, sdev->request_queue);
-		__blk_run_queue(sdev->request_queue, false);
-		if (flagset)
-			queue_flag_clear(QUEUE_FLAG_REENTER, sdev->request_queue);
-=======
 		__blk_run_queue(sdev->request_queue);
->>>>>>> d762f438
 		spin_unlock(sdev->request_queue->queue_lock);
 		spin_lock(shost->host_lock);
 	}
