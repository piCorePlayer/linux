/*
 * Copyright (c) 2007 Mellanox Technologies. All rights reserved.
 *
 * This software is available to you under a choice of one of two
 * licenses.  You may choose to be licensed under the terms of the GNU
 * General Public License (GPL) Version 2, available from the file
 * COPYING in the main directory of this source tree, or the
 * OpenIB.org BSD license below:
 *
 *     Redistribution and use in source and binary forms, with or
 *     without modification, are permitted provided that the following
 *     conditions are met:
 *
 *      - Redistributions of source code must retain the above
 *        copyright notice, this list of conditions and the following
 *        disclaimer.
 *
 *      - Redistributions in binary form must reproduce the above
 *        copyright notice, this list of conditions and the following
 *        disclaimer in the documentation and/or other materials
 *        provided with the distribution.
 *
 * THE SOFTWARE IS PROVIDED "AS IS", WITHOUT WARRANTY OF ANY KIND,
 * EXPRESS OR IMPLIED, INCLUDING BUT NOT LIMITED TO THE WARRANTIES OF
 * MERCHANTABILITY, FITNESS FOR A PARTICULAR PURPOSE AND
 * NONINFRINGEMENT. IN NO EVENT SHALL THE AUTHORS OR COPYRIGHT HOLDERS
 * BE LIABLE FOR ANY CLAIM, DAMAGES OR OTHER LIABILITY, WHETHER IN AN
 * ACTION OF CONTRACT, TORT OR OTHERWISE, ARISING FROM, OUT OF OR IN
 * CONNECTION WITH THE SOFTWARE OR THE USE OR OTHER DEALINGS IN THE
 * SOFTWARE.
 *
 */

#include <linux/bpf.h>
#include <linux/etherdevice.h>
#include <linux/tcp.h>
#include <linux/if_vlan.h>
#include <linux/delay.h>
#include <linux/slab.h>
#include <linux/hash.h>
#include <net/ip.h>
#include <net/busy_poll.h>
#include <net/vxlan.h>
#include <net/devlink.h>

#include <linux/mlx4/driver.h>
#include <linux/mlx4/device.h>
#include <linux/mlx4/cmd.h>
#include <linux/mlx4/cq.h>

#include "mlx4_en.h"
#include "en_port.h"

int mlx4_en_setup_tc(struct net_device *dev, u8 up)
{
	struct mlx4_en_priv *priv = netdev_priv(dev);
	int i;
	unsigned int offset = 0;

	if (up && up != MLX4_EN_NUM_UP)
		return -EINVAL;

	netdev_set_num_tc(dev, up);

	/* Partition Tx queues evenly amongst UP's */
	for (i = 0; i < up; i++) {
		netdev_set_tc_queue(dev, i, priv->num_tx_rings_p_up, offset);
		offset += priv->num_tx_rings_p_up;
	}

#ifdef CONFIG_MLX4_EN_DCB
	if (!mlx4_is_slave(priv->mdev->dev)) {
		if (up) {
			if (priv->dcbx_cap)
				priv->flags |= MLX4_EN_FLAG_DCB_ENABLED;
		} else {
			priv->flags &= ~MLX4_EN_FLAG_DCB_ENABLED;
			priv->cee_config.pfc_state = false;
		}
	}
#endif /* CONFIG_MLX4_EN_DCB */

	return 0;
}

static int __mlx4_en_setup_tc(struct net_device *dev, u32 handle, __be16 proto,
			      struct tc_to_netdev *tc)
{
	if (tc->type != TC_SETUP_MQPRIO)
		return -EINVAL;

	return mlx4_en_setup_tc(dev, tc->tc);
}

#ifdef CONFIG_RFS_ACCEL

struct mlx4_en_filter {
	struct list_head next;
	struct work_struct work;

	u8     ip_proto;
	__be32 src_ip;
	__be32 dst_ip;
	__be16 src_port;
	__be16 dst_port;

	int rxq_index;
	struct mlx4_en_priv *priv;
	u32 flow_id;			/* RFS infrastructure id */
	int id;				/* mlx4_en driver id */
	u64 reg_id;			/* Flow steering API id */
	u8 activated;			/* Used to prevent expiry before filter
					 * is attached
					 */
	struct hlist_node filter_chain;
};

static void mlx4_en_filter_rfs_expire(struct mlx4_en_priv *priv);

static enum mlx4_net_trans_rule_id mlx4_ip_proto_to_trans_rule_id(u8 ip_proto)
{
	switch (ip_proto) {
	case IPPROTO_UDP:
		return MLX4_NET_TRANS_RULE_ID_UDP;
	case IPPROTO_TCP:
		return MLX4_NET_TRANS_RULE_ID_TCP;
	default:
		return MLX4_NET_TRANS_RULE_NUM;
	}
};

/* Must not acquire state_lock, as its corresponding work_sync
 * is done under it.
 */
static void mlx4_en_filter_work(struct work_struct *work)
{
	struct mlx4_en_filter *filter = container_of(work,
						     struct mlx4_en_filter,
						     work);
	struct mlx4_en_priv *priv = filter->priv;
	struct mlx4_spec_list spec_tcp_udp = {
		.id = mlx4_ip_proto_to_trans_rule_id(filter->ip_proto),
		{
			.tcp_udp = {
				.dst_port = filter->dst_port,
				.dst_port_msk = (__force __be16)-1,
				.src_port = filter->src_port,
				.src_port_msk = (__force __be16)-1,
			},
		},
	};
	struct mlx4_spec_list spec_ip = {
		.id = MLX4_NET_TRANS_RULE_ID_IPV4,
		{
			.ipv4 = {
				.dst_ip = filter->dst_ip,
				.dst_ip_msk = (__force __be32)-1,
				.src_ip = filter->src_ip,
				.src_ip_msk = (__force __be32)-1,
			},
		},
	};
	struct mlx4_spec_list spec_eth = {
		.id = MLX4_NET_TRANS_RULE_ID_ETH,
	};
	struct mlx4_net_trans_rule rule = {
		.list = LIST_HEAD_INIT(rule.list),
		.queue_mode = MLX4_NET_TRANS_Q_LIFO,
		.exclusive = 1,
		.allow_loopback = 1,
		.promisc_mode = MLX4_FS_REGULAR,
		.port = priv->port,
		.priority = MLX4_DOMAIN_RFS,
	};
	int rc;
	__be64 mac_mask = cpu_to_be64(MLX4_MAC_MASK << 16);

	if (spec_tcp_udp.id >= MLX4_NET_TRANS_RULE_NUM) {
		en_warn(priv, "RFS: ignoring unsupported ip protocol (%d)\n",
			filter->ip_proto);
		goto ignore;
	}
	list_add_tail(&spec_eth.list, &rule.list);
	list_add_tail(&spec_ip.list, &rule.list);
	list_add_tail(&spec_tcp_udp.list, &rule.list);

	rule.qpn = priv->rss_map.qps[filter->rxq_index].qpn;
	memcpy(spec_eth.eth.dst_mac, priv->dev->dev_addr, ETH_ALEN);
	memcpy(spec_eth.eth.dst_mac_msk, &mac_mask, ETH_ALEN);

	filter->activated = 0;

	if (filter->reg_id) {
		rc = mlx4_flow_detach(priv->mdev->dev, filter->reg_id);
		if (rc && rc != -ENOENT)
			en_err(priv, "Error detaching flow. rc = %d\n", rc);
	}

	rc = mlx4_flow_attach(priv->mdev->dev, &rule, &filter->reg_id);
	if (rc)
		en_err(priv, "Error attaching flow. err = %d\n", rc);

ignore:
	mlx4_en_filter_rfs_expire(priv);

	filter->activated = 1;
}

static inline struct hlist_head *
filter_hash_bucket(struct mlx4_en_priv *priv, __be32 src_ip, __be32 dst_ip,
		   __be16 src_port, __be16 dst_port)
{
	unsigned long l;
	int bucket_idx;

	l = (__force unsigned long)src_port |
	    ((__force unsigned long)dst_port << 2);
	l ^= (__force unsigned long)(src_ip ^ dst_ip);

	bucket_idx = hash_long(l, MLX4_EN_FILTER_HASH_SHIFT);

	return &priv->filter_hash[bucket_idx];
}

static struct mlx4_en_filter *
mlx4_en_filter_alloc(struct mlx4_en_priv *priv, int rxq_index, __be32 src_ip,
		     __be32 dst_ip, u8 ip_proto, __be16 src_port,
		     __be16 dst_port, u32 flow_id)
{
	struct mlx4_en_filter *filter = NULL;

	filter = kzalloc(sizeof(struct mlx4_en_filter), GFP_ATOMIC);
	if (!filter)
		return NULL;

	filter->priv = priv;
	filter->rxq_index = rxq_index;
	INIT_WORK(&filter->work, mlx4_en_filter_work);

	filter->src_ip = src_ip;
	filter->dst_ip = dst_ip;
	filter->ip_proto = ip_proto;
	filter->src_port = src_port;
	filter->dst_port = dst_port;

	filter->flow_id = flow_id;

	filter->id = priv->last_filter_id++ % RPS_NO_FILTER;

	list_add_tail(&filter->next, &priv->filters);
	hlist_add_head(&filter->filter_chain,
		       filter_hash_bucket(priv, src_ip, dst_ip, src_port,
					  dst_port));

	return filter;
}

static void mlx4_en_filter_free(struct mlx4_en_filter *filter)
{
	struct mlx4_en_priv *priv = filter->priv;
	int rc;

	list_del(&filter->next);

	rc = mlx4_flow_detach(priv->mdev->dev, filter->reg_id);
	if (rc && rc != -ENOENT)
		en_err(priv, "Error detaching flow. rc = %d\n", rc);

	kfree(filter);
}

static inline struct mlx4_en_filter *
mlx4_en_filter_find(struct mlx4_en_priv *priv, __be32 src_ip, __be32 dst_ip,
		    u8 ip_proto, __be16 src_port, __be16 dst_port)
{
	struct mlx4_en_filter *filter;
	struct mlx4_en_filter *ret = NULL;

	hlist_for_each_entry(filter,
			     filter_hash_bucket(priv, src_ip, dst_ip,
						src_port, dst_port),
			     filter_chain) {
		if (filter->src_ip == src_ip &&
		    filter->dst_ip == dst_ip &&
		    filter->ip_proto == ip_proto &&
		    filter->src_port == src_port &&
		    filter->dst_port == dst_port) {
			ret = filter;
			break;
		}
	}

	return ret;
}

static int
mlx4_en_filter_rfs(struct net_device *net_dev, const struct sk_buff *skb,
		   u16 rxq_index, u32 flow_id)
{
	struct mlx4_en_priv *priv = netdev_priv(net_dev);
	struct mlx4_en_filter *filter;
	const struct iphdr *ip;
	const __be16 *ports;
	u8 ip_proto;
	__be32 src_ip;
	__be32 dst_ip;
	__be16 src_port;
	__be16 dst_port;
	int nhoff = skb_network_offset(skb);
	int ret = 0;

	if (skb->protocol != htons(ETH_P_IP))
		return -EPROTONOSUPPORT;

	ip = (const struct iphdr *)(skb->data + nhoff);
	if (ip_is_fragment(ip))
		return -EPROTONOSUPPORT;

	if ((ip->protocol != IPPROTO_TCP) && (ip->protocol != IPPROTO_UDP))
		return -EPROTONOSUPPORT;
	ports = (const __be16 *)(skb->data + nhoff + 4 * ip->ihl);

	ip_proto = ip->protocol;
	src_ip = ip->saddr;
	dst_ip = ip->daddr;
	src_port = ports[0];
	dst_port = ports[1];

	spin_lock_bh(&priv->filters_lock);
	filter = mlx4_en_filter_find(priv, src_ip, dst_ip, ip_proto,
				     src_port, dst_port);
	if (filter) {
		if (filter->rxq_index == rxq_index)
			goto out;

		filter->rxq_index = rxq_index;
	} else {
		filter = mlx4_en_filter_alloc(priv, rxq_index,
					      src_ip, dst_ip, ip_proto,
					      src_port, dst_port, flow_id);
		if (!filter) {
			ret = -ENOMEM;
			goto err;
		}
	}

	queue_work(priv->mdev->workqueue, &filter->work);

out:
	ret = filter->id;
err:
	spin_unlock_bh(&priv->filters_lock);

	return ret;
}

void mlx4_en_cleanup_filters(struct mlx4_en_priv *priv)
{
	struct mlx4_en_filter *filter, *tmp;
	LIST_HEAD(del_list);

	spin_lock_bh(&priv->filters_lock);
	list_for_each_entry_safe(filter, tmp, &priv->filters, next) {
		list_move(&filter->next, &del_list);
		hlist_del(&filter->filter_chain);
	}
	spin_unlock_bh(&priv->filters_lock);

	list_for_each_entry_safe(filter, tmp, &del_list, next) {
		cancel_work_sync(&filter->work);
		mlx4_en_filter_free(filter);
	}
}

static void mlx4_en_filter_rfs_expire(struct mlx4_en_priv *priv)
{
	struct mlx4_en_filter *filter = NULL, *tmp, *last_filter = NULL;
	LIST_HEAD(del_list);
	int i = 0;

	spin_lock_bh(&priv->filters_lock);
	list_for_each_entry_safe(filter, tmp, &priv->filters, next) {
		if (i > MLX4_EN_FILTER_EXPIRY_QUOTA)
			break;

		if (filter->activated &&
		    !work_pending(&filter->work) &&
		    rps_may_expire_flow(priv->dev,
					filter->rxq_index, filter->flow_id,
					filter->id)) {
			list_move(&filter->next, &del_list);
			hlist_del(&filter->filter_chain);
		} else
			last_filter = filter;

		i++;
	}

	if (last_filter && (&last_filter->next != priv->filters.next))
		list_move(&priv->filters, &last_filter->next);

	spin_unlock_bh(&priv->filters_lock);

	list_for_each_entry_safe(filter, tmp, &del_list, next)
		mlx4_en_filter_free(filter);
}
#endif

static int mlx4_en_vlan_rx_add_vid(struct net_device *dev,
				   __be16 proto, u16 vid)
{
	struct mlx4_en_priv *priv = netdev_priv(dev);
	struct mlx4_en_dev *mdev = priv->mdev;
	int err;
	int idx;

	en_dbg(HW, priv, "adding VLAN:%d\n", vid);

	set_bit(vid, priv->active_vlans);

	/* Add VID to port VLAN filter */
	mutex_lock(&mdev->state_lock);
	if (mdev->device_up && priv->port_up) {
		err = mlx4_SET_VLAN_FLTR(mdev->dev, priv);
		if (err) {
			en_err(priv, "Failed configuring VLAN filter\n");
			goto out;
		}
	}
	err = mlx4_register_vlan(mdev->dev, priv->port, vid, &idx);
	if (err)
		en_dbg(HW, priv, "Failed adding vlan %d\n", vid);

out:
	mutex_unlock(&mdev->state_lock);
	return err;
}

static int mlx4_en_vlan_rx_kill_vid(struct net_device *dev,
				    __be16 proto, u16 vid)
{
	struct mlx4_en_priv *priv = netdev_priv(dev);
	struct mlx4_en_dev *mdev = priv->mdev;
	int err = 0;

	en_dbg(HW, priv, "Killing VID:%d\n", vid);

	clear_bit(vid, priv->active_vlans);

	/* Remove VID from port VLAN filter */
	mutex_lock(&mdev->state_lock);
	mlx4_unregister_vlan(mdev->dev, priv->port, vid);

	if (mdev->device_up && priv->port_up) {
		err = mlx4_SET_VLAN_FLTR(mdev->dev, priv);
		if (err)
			en_err(priv, "Failed configuring VLAN filter\n");
	}
	mutex_unlock(&mdev->state_lock);

	return err;
}

static void mlx4_en_u64_to_mac(unsigned char dst_mac[ETH_ALEN + 2], u64 src_mac)
{
	int i;
	for (i = ETH_ALEN - 1; i >= 0; --i) {
		dst_mac[i] = src_mac & 0xff;
		src_mac >>= 8;
	}
	memset(&dst_mac[ETH_ALEN], 0, 2);
}


static int mlx4_en_tunnel_steer_add(struct mlx4_en_priv *priv, unsigned char *addr,
				    int qpn, u64 *reg_id)
{
	int err;

	if (priv->mdev->dev->caps.tunnel_offload_mode != MLX4_TUNNEL_OFFLOAD_MODE_VXLAN ||
	    priv->mdev->dev->caps.dmfs_high_steer_mode == MLX4_STEERING_DMFS_A0_STATIC)
		return 0; /* do nothing */

	err = mlx4_tunnel_steer_add(priv->mdev->dev, addr, priv->port, qpn,
				    MLX4_DOMAIN_NIC, reg_id);
	if (err) {
		en_err(priv, "failed to add vxlan steering rule, err %d\n", err);
		return err;
	}
	en_dbg(DRV, priv, "added vxlan steering rule, mac %pM reg_id %llx\n", addr, *reg_id);
	return 0;
}


static int mlx4_en_uc_steer_add(struct mlx4_en_priv *priv,
				unsigned char *mac, int *qpn, u64 *reg_id)
{
	struct mlx4_en_dev *mdev = priv->mdev;
	struct mlx4_dev *dev = mdev->dev;
	int err;

	switch (dev->caps.steering_mode) {
	case MLX4_STEERING_MODE_B0: {
		struct mlx4_qp qp;
		u8 gid[16] = {0};

		qp.qpn = *qpn;
		memcpy(&gid[10], mac, ETH_ALEN);
		gid[5] = priv->port;

		err = mlx4_unicast_attach(dev, &qp, gid, 0, MLX4_PROT_ETH);
		break;
	}
	case MLX4_STEERING_MODE_DEVICE_MANAGED: {
		struct mlx4_spec_list spec_eth = { {NULL} };
		__be64 mac_mask = cpu_to_be64(MLX4_MAC_MASK << 16);

		struct mlx4_net_trans_rule rule = {
			.queue_mode = MLX4_NET_TRANS_Q_FIFO,
			.exclusive = 0,
			.allow_loopback = 1,
			.promisc_mode = MLX4_FS_REGULAR,
			.priority = MLX4_DOMAIN_NIC,
		};

		rule.port = priv->port;
		rule.qpn = *qpn;
		INIT_LIST_HEAD(&rule.list);

		spec_eth.id = MLX4_NET_TRANS_RULE_ID_ETH;
		memcpy(spec_eth.eth.dst_mac, mac, ETH_ALEN);
		memcpy(spec_eth.eth.dst_mac_msk, &mac_mask, ETH_ALEN);
		list_add_tail(&spec_eth.list, &rule.list);

		err = mlx4_flow_attach(dev, &rule, reg_id);
		break;
	}
	default:
		return -EINVAL;
	}
	if (err)
		en_warn(priv, "Failed Attaching Unicast\n");

	return err;
}

static void mlx4_en_uc_steer_release(struct mlx4_en_priv *priv,
				     unsigned char *mac, int qpn, u64 reg_id)
{
	struct mlx4_en_dev *mdev = priv->mdev;
	struct mlx4_dev *dev = mdev->dev;

	switch (dev->caps.steering_mode) {
	case MLX4_STEERING_MODE_B0: {
		struct mlx4_qp qp;
		u8 gid[16] = {0};

		qp.qpn = qpn;
		memcpy(&gid[10], mac, ETH_ALEN);
		gid[5] = priv->port;

		mlx4_unicast_detach(dev, &qp, gid, MLX4_PROT_ETH);
		break;
	}
	case MLX4_STEERING_MODE_DEVICE_MANAGED: {
		mlx4_flow_detach(dev, reg_id);
		break;
	}
	default:
		en_err(priv, "Invalid steering mode.\n");
	}
}

static int mlx4_en_get_qp(struct mlx4_en_priv *priv)
{
	struct mlx4_en_dev *mdev = priv->mdev;
	struct mlx4_dev *dev = mdev->dev;
	int index = 0;
	int err = 0;
	int *qpn = &priv->base_qpn;
	u64 mac = mlx4_mac_to_u64(priv->dev->dev_addr);

	en_dbg(DRV, priv, "Registering MAC: %pM for adding\n",
	       priv->dev->dev_addr);
	index = mlx4_register_mac(dev, priv->port, mac);
	if (index < 0) {
		err = index;
		en_err(priv, "Failed adding MAC: %pM\n",
		       priv->dev->dev_addr);
		return err;
	}

	if (dev->caps.steering_mode == MLX4_STEERING_MODE_A0) {
		int base_qpn = mlx4_get_base_qpn(dev, priv->port);
		*qpn = base_qpn + index;
		return 0;
	}

	err = mlx4_qp_reserve_range(dev, 1, 1, qpn, MLX4_RESERVE_A0_QP);
	en_dbg(DRV, priv, "Reserved qp %d\n", *qpn);
	if (err) {
		en_err(priv, "Failed to reserve qp for mac registration\n");
		mlx4_unregister_mac(dev, priv->port, mac);
		return err;
	}

	return 0;
}

static void mlx4_en_put_qp(struct mlx4_en_priv *priv)
{
	struct mlx4_en_dev *mdev = priv->mdev;
	struct mlx4_dev *dev = mdev->dev;
	int qpn = priv->base_qpn;

	if (dev->caps.steering_mode == MLX4_STEERING_MODE_A0) {
		u64 mac = mlx4_mac_to_u64(priv->dev->dev_addr);
		en_dbg(DRV, priv, "Registering MAC: %pM for deleting\n",
		       priv->dev->dev_addr);
		mlx4_unregister_mac(dev, priv->port, mac);
	} else {
		en_dbg(DRV, priv, "Releasing qp: port %d, qpn %d\n",
		       priv->port, qpn);
		mlx4_qp_release_range(dev, qpn, 1);
		priv->flags &= ~MLX4_EN_FLAG_FORCE_PROMISC;
	}
}

static int mlx4_en_replace_mac(struct mlx4_en_priv *priv, int qpn,
			       unsigned char *new_mac, unsigned char *prev_mac)
{
	struct mlx4_en_dev *mdev = priv->mdev;
	struct mlx4_dev *dev = mdev->dev;
	int err = 0;
	u64 new_mac_u64 = mlx4_mac_to_u64(new_mac);

	if (dev->caps.steering_mode != MLX4_STEERING_MODE_A0) {
		struct hlist_head *bucket;
		unsigned int mac_hash;
		struct mlx4_mac_entry *entry;
		struct hlist_node *tmp;
		u64 prev_mac_u64 = mlx4_mac_to_u64(prev_mac);

		bucket = &priv->mac_hash[prev_mac[MLX4_EN_MAC_HASH_IDX]];
		hlist_for_each_entry_safe(entry, tmp, bucket, hlist) {
			if (ether_addr_equal_64bits(entry->mac, prev_mac)) {
				mlx4_en_uc_steer_release(priv, entry->mac,
							 qpn, entry->reg_id);
				mlx4_unregister_mac(dev, priv->port,
						    prev_mac_u64);
				hlist_del_rcu(&entry->hlist);
				synchronize_rcu();
				memcpy(entry->mac, new_mac, ETH_ALEN);
				entry->reg_id = 0;
				mac_hash = new_mac[MLX4_EN_MAC_HASH_IDX];
				hlist_add_head_rcu(&entry->hlist,
						   &priv->mac_hash[mac_hash]);
				mlx4_register_mac(dev, priv->port, new_mac_u64);
				err = mlx4_en_uc_steer_add(priv, new_mac,
							   &qpn,
							   &entry->reg_id);
				if (err)
					return err;
				if (priv->tunnel_reg_id) {
					mlx4_flow_detach(priv->mdev->dev, priv->tunnel_reg_id);
					priv->tunnel_reg_id = 0;
				}
				err = mlx4_en_tunnel_steer_add(priv, new_mac, qpn,
							       &priv->tunnel_reg_id);
				return err;
			}
		}
		return -EINVAL;
	}

	return __mlx4_replace_mac(dev, priv->port, qpn, new_mac_u64);
}

static int mlx4_en_do_set_mac(struct mlx4_en_priv *priv,
			      unsigned char new_mac[ETH_ALEN + 2])
{
	int err = 0;

	if (priv->port_up) {
		/* Remove old MAC and insert the new one */
		err = mlx4_en_replace_mac(priv, priv->base_qpn,
					  new_mac, priv->current_mac);
		if (err)
			en_err(priv, "Failed changing HW MAC address\n");
	} else
		en_dbg(HW, priv, "Port is down while registering mac, exiting...\n");

	if (!err)
		memcpy(priv->current_mac, new_mac, sizeof(priv->current_mac));

	return err;
}

static int mlx4_en_set_mac(struct net_device *dev, void *addr)
{
	struct mlx4_en_priv *priv = netdev_priv(dev);
	struct mlx4_en_dev *mdev = priv->mdev;
	struct sockaddr *saddr = addr;
	unsigned char new_mac[ETH_ALEN + 2];
	int err;

	if (!is_valid_ether_addr(saddr->sa_data))
		return -EADDRNOTAVAIL;

	mutex_lock(&mdev->state_lock);
	memcpy(new_mac, saddr->sa_data, ETH_ALEN);
	err = mlx4_en_do_set_mac(priv, new_mac);
	if (!err)
		memcpy(dev->dev_addr, saddr->sa_data, ETH_ALEN);
	mutex_unlock(&mdev->state_lock);

	return err;
}

static void mlx4_en_clear_list(struct net_device *dev)
{
	struct mlx4_en_priv *priv = netdev_priv(dev);
	struct mlx4_en_mc_list *tmp, *mc_to_del;

	list_for_each_entry_safe(mc_to_del, tmp, &priv->mc_list, list) {
		list_del(&mc_to_del->list);
		kfree(mc_to_del);
	}
}

static void mlx4_en_cache_mclist(struct net_device *dev)
{
	struct mlx4_en_priv *priv = netdev_priv(dev);
	struct netdev_hw_addr *ha;
	struct mlx4_en_mc_list *tmp;

	mlx4_en_clear_list(dev);
	netdev_for_each_mc_addr(ha, dev) {
		tmp = kzalloc(sizeof(struct mlx4_en_mc_list), GFP_ATOMIC);
		if (!tmp) {
			mlx4_en_clear_list(dev);
			return;
		}
		memcpy(tmp->addr, ha->addr, ETH_ALEN);
		list_add_tail(&tmp->list, &priv->mc_list);
	}
}

static void update_mclist_flags(struct mlx4_en_priv *priv,
				struct list_head *dst,
				struct list_head *src)
{
	struct mlx4_en_mc_list *dst_tmp, *src_tmp, *new_mc;
	bool found;

	/* Find all the entries that should be removed from dst,
	 * These are the entries that are not found in src
	 */
	list_for_each_entry(dst_tmp, dst, list) {
		found = false;
		list_for_each_entry(src_tmp, src, list) {
			if (ether_addr_equal(dst_tmp->addr, src_tmp->addr)) {
				found = true;
				break;
			}
		}
		if (!found)
			dst_tmp->action = MCLIST_REM;
	}

	/* Add entries that exist in src but not in dst
	 * mark them as need to add
	 */
	list_for_each_entry(src_tmp, src, list) {
		found = false;
		list_for_each_entry(dst_tmp, dst, list) {
			if (ether_addr_equal(dst_tmp->addr, src_tmp->addr)) {
				dst_tmp->action = MCLIST_NONE;
				found = true;
				break;
			}
		}
		if (!found) {
			new_mc = kmemdup(src_tmp,
					 sizeof(struct mlx4_en_mc_list),
					 GFP_KERNEL);
			if (!new_mc)
				return;

			new_mc->action = MCLIST_ADD;
			list_add_tail(&new_mc->list, dst);
		}
	}
}

static void mlx4_en_set_rx_mode(struct net_device *dev)
{
	struct mlx4_en_priv *priv = netdev_priv(dev);

	if (!priv->port_up)
		return;

	queue_work(priv->mdev->workqueue, &priv->rx_mode_task);
}

static void mlx4_en_set_promisc_mode(struct mlx4_en_priv *priv,
				     struct mlx4_en_dev *mdev)
{
	int err = 0;

	if (!(priv->flags & MLX4_EN_FLAG_PROMISC)) {
		if (netif_msg_rx_status(priv))
			en_warn(priv, "Entering promiscuous mode\n");
		priv->flags |= MLX4_EN_FLAG_PROMISC;

		/* Enable promiscouos mode */
		switch (mdev->dev->caps.steering_mode) {
		case MLX4_STEERING_MODE_DEVICE_MANAGED:
			err = mlx4_flow_steer_promisc_add(mdev->dev,
							  priv->port,
							  priv->base_qpn,
							  MLX4_FS_ALL_DEFAULT);
			if (err)
				en_err(priv, "Failed enabling promiscuous mode\n");
			priv->flags |= MLX4_EN_FLAG_MC_PROMISC;
			break;

		case MLX4_STEERING_MODE_B0:
			err = mlx4_unicast_promisc_add(mdev->dev,
						       priv->base_qpn,
						       priv->port);
			if (err)
				en_err(priv, "Failed enabling unicast promiscuous mode\n");

			/* Add the default qp number as multicast
			 * promisc
			 */
			if (!(priv->flags & MLX4_EN_FLAG_MC_PROMISC)) {
				err = mlx4_multicast_promisc_add(mdev->dev,
								 priv->base_qpn,
								 priv->port);
				if (err)
					en_err(priv, "Failed enabling multicast promiscuous mode\n");
				priv->flags |= MLX4_EN_FLAG_MC_PROMISC;
			}
			break;

		case MLX4_STEERING_MODE_A0:
			err = mlx4_SET_PORT_qpn_calc(mdev->dev,
						     priv->port,
						     priv->base_qpn,
						     1);
			if (err)
				en_err(priv, "Failed enabling promiscuous mode\n");
			break;
		}

		/* Disable port multicast filter (unconditionally) */
		err = mlx4_SET_MCAST_FLTR(mdev->dev, priv->port, 0,
					  0, MLX4_MCAST_DISABLE);
		if (err)
			en_err(priv, "Failed disabling multicast filter\n");
	}
}

static void mlx4_en_clear_promisc_mode(struct mlx4_en_priv *priv,
				       struct mlx4_en_dev *mdev)
{
	int err = 0;

	if (netif_msg_rx_status(priv))
		en_warn(priv, "Leaving promiscuous mode\n");
	priv->flags &= ~MLX4_EN_FLAG_PROMISC;

	/* Disable promiscouos mode */
	switch (mdev->dev->caps.steering_mode) {
	case MLX4_STEERING_MODE_DEVICE_MANAGED:
		err = mlx4_flow_steer_promisc_remove(mdev->dev,
						     priv->port,
						     MLX4_FS_ALL_DEFAULT);
		if (err)
			en_err(priv, "Failed disabling promiscuous mode\n");
		priv->flags &= ~MLX4_EN_FLAG_MC_PROMISC;
		break;

	case MLX4_STEERING_MODE_B0:
		err = mlx4_unicast_promisc_remove(mdev->dev,
						  priv->base_qpn,
						  priv->port);
		if (err)
			en_err(priv, "Failed disabling unicast promiscuous mode\n");
		/* Disable Multicast promisc */
		if (priv->flags & MLX4_EN_FLAG_MC_PROMISC) {
			err = mlx4_multicast_promisc_remove(mdev->dev,
							    priv->base_qpn,
							    priv->port);
			if (err)
				en_err(priv, "Failed disabling multicast promiscuous mode\n");
			priv->flags &= ~MLX4_EN_FLAG_MC_PROMISC;
		}
		break;

	case MLX4_STEERING_MODE_A0:
		err = mlx4_SET_PORT_qpn_calc(mdev->dev,
					     priv->port,
					     priv->base_qpn, 0);
		if (err)
			en_err(priv, "Failed disabling promiscuous mode\n");
		break;
	}
}

static void mlx4_en_do_multicast(struct mlx4_en_priv *priv,
				 struct net_device *dev,
				 struct mlx4_en_dev *mdev)
{
	struct mlx4_en_mc_list *mclist, *tmp;
	u64 mcast_addr = 0;
	u8 mc_list[16] = {0};
	int err = 0;

	/* Enable/disable the multicast filter according to IFF_ALLMULTI */
	if (dev->flags & IFF_ALLMULTI) {
		err = mlx4_SET_MCAST_FLTR(mdev->dev, priv->port, 0,
					  0, MLX4_MCAST_DISABLE);
		if (err)
			en_err(priv, "Failed disabling multicast filter\n");

		/* Add the default qp number as multicast promisc */
		if (!(priv->flags & MLX4_EN_FLAG_MC_PROMISC)) {
			switch (mdev->dev->caps.steering_mode) {
			case MLX4_STEERING_MODE_DEVICE_MANAGED:
				err = mlx4_flow_steer_promisc_add(mdev->dev,
								  priv->port,
								  priv->base_qpn,
								  MLX4_FS_MC_DEFAULT);
				break;

			case MLX4_STEERING_MODE_B0:
				err = mlx4_multicast_promisc_add(mdev->dev,
								 priv->base_qpn,
								 priv->port);
				break;

			case MLX4_STEERING_MODE_A0:
				break;
			}
			if (err)
				en_err(priv, "Failed entering multicast promisc mode\n");
			priv->flags |= MLX4_EN_FLAG_MC_PROMISC;
		}
	} else {
		/* Disable Multicast promisc */
		if (priv->flags & MLX4_EN_FLAG_MC_PROMISC) {
			switch (mdev->dev->caps.steering_mode) {
			case MLX4_STEERING_MODE_DEVICE_MANAGED:
				err = mlx4_flow_steer_promisc_remove(mdev->dev,
								     priv->port,
								     MLX4_FS_MC_DEFAULT);
				break;

			case MLX4_STEERING_MODE_B0:
				err = mlx4_multicast_promisc_remove(mdev->dev,
								    priv->base_qpn,
								    priv->port);
				break;

			case MLX4_STEERING_MODE_A0:
				break;
			}
			if (err)
				en_err(priv, "Failed disabling multicast promiscuous mode\n");
			priv->flags &= ~MLX4_EN_FLAG_MC_PROMISC;
		}

		err = mlx4_SET_MCAST_FLTR(mdev->dev, priv->port, 0,
					  0, MLX4_MCAST_DISABLE);
		if (err)
			en_err(priv, "Failed disabling multicast filter\n");

		/* Flush mcast filter and init it with broadcast address */
		mlx4_SET_MCAST_FLTR(mdev->dev, priv->port, ETH_BCAST,
				    1, MLX4_MCAST_CONFIG);

		/* Update multicast list - we cache all addresses so they won't
		 * change while HW is updated holding the command semaphor */
		netif_addr_lock_bh(dev);
		mlx4_en_cache_mclist(dev);
		netif_addr_unlock_bh(dev);
		list_for_each_entry(mclist, &priv->mc_list, list) {
			mcast_addr = mlx4_mac_to_u64(mclist->addr);
			mlx4_SET_MCAST_FLTR(mdev->dev, priv->port,
					    mcast_addr, 0, MLX4_MCAST_CONFIG);
		}
		err = mlx4_SET_MCAST_FLTR(mdev->dev, priv->port, 0,
					  0, MLX4_MCAST_ENABLE);
		if (err)
			en_err(priv, "Failed enabling multicast filter\n");

		update_mclist_flags(priv, &priv->curr_list, &priv->mc_list);
		list_for_each_entry_safe(mclist, tmp, &priv->curr_list, list) {
			if (mclist->action == MCLIST_REM) {
				/* detach this address and delete from list */
				memcpy(&mc_list[10], mclist->addr, ETH_ALEN);
				mc_list[5] = priv->port;
				err = mlx4_multicast_detach(mdev->dev,
							    &priv->rss_map.indir_qp,
							    mc_list,
							    MLX4_PROT_ETH,
							    mclist->reg_id);
				if (err)
					en_err(priv, "Fail to detach multicast address\n");

				if (mclist->tunnel_reg_id) {
					err = mlx4_flow_detach(priv->mdev->dev, mclist->tunnel_reg_id);
					if (err)
						en_err(priv, "Failed to detach multicast address\n");
				}

				/* remove from list */
				list_del(&mclist->list);
				kfree(mclist);
			} else if (mclist->action == MCLIST_ADD) {
				/* attach the address */
				memcpy(&mc_list[10], mclist->addr, ETH_ALEN);
				/* needed for B0 steering support */
				mc_list[5] = priv->port;
				err = mlx4_multicast_attach(mdev->dev,
							    &priv->rss_map.indir_qp,
							    mc_list,
							    priv->port, 0,
							    MLX4_PROT_ETH,
							    &mclist->reg_id);
				if (err)
					en_err(priv, "Fail to attach multicast address\n");

				err = mlx4_en_tunnel_steer_add(priv, &mc_list[10], priv->base_qpn,
							       &mclist->tunnel_reg_id);
				if (err)
					en_err(priv, "Failed to attach multicast address\n");
			}
		}
	}
}

static void mlx4_en_do_uc_filter(struct mlx4_en_priv *priv,
				 struct net_device *dev,
				 struct mlx4_en_dev *mdev)
{
	struct netdev_hw_addr *ha;
	struct mlx4_mac_entry *entry;
	struct hlist_node *tmp;
	bool found;
	u64 mac;
	int err = 0;
	struct hlist_head *bucket;
	unsigned int i;
	int removed = 0;
	u32 prev_flags;

	/* Note that we do not need to protect our mac_hash traversal with rcu,
	 * since all modification code is protected by mdev->state_lock
	 */

	/* find what to remove */
	for (i = 0; i < MLX4_EN_MAC_HASH_SIZE; ++i) {
		bucket = &priv->mac_hash[i];
		hlist_for_each_entry_safe(entry, tmp, bucket, hlist) {
			found = false;
			netdev_for_each_uc_addr(ha, dev) {
				if (ether_addr_equal_64bits(entry->mac,
							    ha->addr)) {
					found = true;
					break;
				}
			}

			/* MAC address of the port is not in uc list */
			if (ether_addr_equal_64bits(entry->mac,
						    priv->current_mac))
				found = true;

			if (!found) {
				mac = mlx4_mac_to_u64(entry->mac);
				mlx4_en_uc_steer_release(priv, entry->mac,
							 priv->base_qpn,
							 entry->reg_id);
				mlx4_unregister_mac(mdev->dev, priv->port, mac);

				hlist_del_rcu(&entry->hlist);
				kfree_rcu(entry, rcu);
				en_dbg(DRV, priv, "Removed MAC %pM on port:%d\n",
				       entry->mac, priv->port);
				++removed;
			}
		}
	}

	/* if we didn't remove anything, there is no use in trying to add
	 * again once we are in a forced promisc mode state
	 */
	if ((priv->flags & MLX4_EN_FLAG_FORCE_PROMISC) && 0 == removed)
		return;

	prev_flags = priv->flags;
	priv->flags &= ~MLX4_EN_FLAG_FORCE_PROMISC;

	/* find what to add */
	netdev_for_each_uc_addr(ha, dev) {
		found = false;
		bucket = &priv->mac_hash[ha->addr[MLX4_EN_MAC_HASH_IDX]];
		hlist_for_each_entry(entry, bucket, hlist) {
			if (ether_addr_equal_64bits(entry->mac, ha->addr)) {
				found = true;
				break;
			}
		}

		if (!found) {
			entry = kmalloc(sizeof(*entry), GFP_KERNEL);
			if (!entry) {
				en_err(priv, "Failed adding MAC %pM on port:%d (out of memory)\n",
				       ha->addr, priv->port);
				priv->flags |= MLX4_EN_FLAG_FORCE_PROMISC;
				break;
			}
			mac = mlx4_mac_to_u64(ha->addr);
			memcpy(entry->mac, ha->addr, ETH_ALEN);
			err = mlx4_register_mac(mdev->dev, priv->port, mac);
			if (err < 0) {
				en_err(priv, "Failed registering MAC %pM on port %d: %d\n",
				       ha->addr, priv->port, err);
				kfree(entry);
				priv->flags |= MLX4_EN_FLAG_FORCE_PROMISC;
				break;
			}
			err = mlx4_en_uc_steer_add(priv, ha->addr,
						   &priv->base_qpn,
						   &entry->reg_id);
			if (err) {
				en_err(priv, "Failed adding MAC %pM on port %d: %d\n",
				       ha->addr, priv->port, err);
				mlx4_unregister_mac(mdev->dev, priv->port, mac);
				kfree(entry);
				priv->flags |= MLX4_EN_FLAG_FORCE_PROMISC;
				break;
			} else {
				unsigned int mac_hash;
				en_dbg(DRV, priv, "Added MAC %pM on port:%d\n",
				       ha->addr, priv->port);
				mac_hash = ha->addr[MLX4_EN_MAC_HASH_IDX];
				bucket = &priv->mac_hash[mac_hash];
				hlist_add_head_rcu(&entry->hlist, bucket);
			}
		}
	}

	if (priv->flags & MLX4_EN_FLAG_FORCE_PROMISC) {
		en_warn(priv, "Forcing promiscuous mode on port:%d\n",
			priv->port);
	} else if (prev_flags & MLX4_EN_FLAG_FORCE_PROMISC) {
		en_warn(priv, "Stop forcing promiscuous mode on port:%d\n",
			priv->port);
	}
}

static void mlx4_en_do_set_rx_mode(struct work_struct *work)
{
	struct mlx4_en_priv *priv = container_of(work, struct mlx4_en_priv,
						 rx_mode_task);
	struct mlx4_en_dev *mdev = priv->mdev;
	struct net_device *dev = priv->dev;

	mutex_lock(&mdev->state_lock);
	if (!mdev->device_up) {
		en_dbg(HW, priv, "Card is not up, ignoring rx mode change.\n");
		goto out;
	}
	if (!priv->port_up) {
		en_dbg(HW, priv, "Port is down, ignoring rx mode change.\n");
		goto out;
	}

	if (!netif_carrier_ok(dev)) {
		if (!mlx4_en_QUERY_PORT(mdev, priv->port)) {
			if (priv->port_state.link_state) {
				priv->last_link_state = MLX4_DEV_EVENT_PORT_UP;
				netif_carrier_on(dev);
				en_dbg(LINK, priv, "Link Up\n");
			}
		}
	}

	if (dev->priv_flags & IFF_UNICAST_FLT)
		mlx4_en_do_uc_filter(priv, dev, mdev);

	/* Promsicuous mode: disable all filters */
	if ((dev->flags & IFF_PROMISC) ||
	    (priv->flags & MLX4_EN_FLAG_FORCE_PROMISC)) {
		mlx4_en_set_promisc_mode(priv, mdev);
		goto out;
	}

	/* Not in promiscuous mode */
	if (priv->flags & MLX4_EN_FLAG_PROMISC)
		mlx4_en_clear_promisc_mode(priv, mdev);

	mlx4_en_do_multicast(priv, dev, mdev);
out:
	mutex_unlock(&mdev->state_lock);
}

#ifdef CONFIG_NET_POLL_CONTROLLER
static void mlx4_en_netpoll(struct net_device *dev)
{
	struct mlx4_en_priv *priv = netdev_priv(dev);
	struct mlx4_en_cq *cq;
	int i;

	for (i = 0; i < priv->tx_ring_num; i++) {
		cq = priv->tx_cq[i];
		napi_schedule(&cq->napi);
	}
}
#endif

static int mlx4_en_set_rss_steer_rules(struct mlx4_en_priv *priv)
{
	u64 reg_id;
	int err = 0;
	int *qpn = &priv->base_qpn;
	struct mlx4_mac_entry *entry;

	err = mlx4_en_uc_steer_add(priv, priv->dev->dev_addr, qpn, &reg_id);
	if (err)
		return err;

	err = mlx4_en_tunnel_steer_add(priv, priv->dev->dev_addr, *qpn,
				       &priv->tunnel_reg_id);
	if (err)
		goto tunnel_err;

	entry = kmalloc(sizeof(*entry), GFP_KERNEL);
	if (!entry) {
		err = -ENOMEM;
		goto alloc_err;
	}

	memcpy(entry->mac, priv->dev->dev_addr, sizeof(entry->mac));
	memcpy(priv->current_mac, entry->mac, sizeof(priv->current_mac));
	entry->reg_id = reg_id;
	hlist_add_head_rcu(&entry->hlist,
			   &priv->mac_hash[entry->mac[MLX4_EN_MAC_HASH_IDX]]);

	return 0;

alloc_err:
	if (priv->tunnel_reg_id)
		mlx4_flow_detach(priv->mdev->dev, priv->tunnel_reg_id);

tunnel_err:
	mlx4_en_uc_steer_release(priv, priv->dev->dev_addr, *qpn, reg_id);
	return err;
}

static void mlx4_en_delete_rss_steer_rules(struct mlx4_en_priv *priv)
{
	u64 mac;
	unsigned int i;
	int qpn = priv->base_qpn;
	struct hlist_head *bucket;
	struct hlist_node *tmp;
	struct mlx4_mac_entry *entry;

	for (i = 0; i < MLX4_EN_MAC_HASH_SIZE; ++i) {
		bucket = &priv->mac_hash[i];
		hlist_for_each_entry_safe(entry, tmp, bucket, hlist) {
			mac = mlx4_mac_to_u64(entry->mac);
			en_dbg(DRV, priv, "Registering MAC:%pM for deleting\n",
			       entry->mac);
			mlx4_en_uc_steer_release(priv, entry->mac,
						 qpn, entry->reg_id);

			mlx4_unregister_mac(priv->mdev->dev, priv->port, mac);
			hlist_del_rcu(&entry->hlist);
			kfree_rcu(entry, rcu);
		}
	}

	if (priv->tunnel_reg_id) {
		mlx4_flow_detach(priv->mdev->dev, priv->tunnel_reg_id);
		priv->tunnel_reg_id = 0;
	}
}

static void mlx4_en_tx_timeout(struct net_device *dev)
{
	struct mlx4_en_priv *priv = netdev_priv(dev);
	struct mlx4_en_dev *mdev = priv->mdev;
	int i;

	if (netif_msg_timer(priv))
		en_warn(priv, "Tx timeout called on port:%d\n", priv->port);

	for (i = 0; i < priv->tx_ring_num; i++) {
		if (!netif_tx_queue_stopped(netdev_get_tx_queue(dev, i)))
			continue;
		en_warn(priv, "TX timeout on queue: %d, QP: 0x%x, CQ: 0x%x, Cons: 0x%x, Prod: 0x%x\n",
			i, priv->tx_ring[i]->qpn, priv->tx_ring[i]->cqn,
			priv->tx_ring[i]->cons, priv->tx_ring[i]->prod);
	}

	priv->port_stats.tx_timeout++;
	en_dbg(DRV, priv, "Scheduling watchdog\n");
	queue_work(mdev->workqueue, &priv->watchdog_task);
}


static struct rtnl_link_stats64 *
mlx4_en_get_stats64(struct net_device *dev, struct rtnl_link_stats64 *stats)
{
	struct mlx4_en_priv *priv = netdev_priv(dev);

	spin_lock_bh(&priv->stats_lock);
	netdev_stats_to_stats64(stats, &dev->stats);
	spin_unlock_bh(&priv->stats_lock);

	return stats;
}

static void mlx4_en_set_default_moderation(struct mlx4_en_priv *priv)
{
	struct mlx4_en_cq *cq;
	int i;

	/* If we haven't received a specific coalescing setting
	 * (module param), we set the moderation parameters as follows:
	 * - moder_cnt is set to the number of mtu sized packets to
	 *   satisfy our coalescing target.
	 * - moder_time is set to a fixed value.
	 */
	priv->rx_frames = MLX4_EN_RX_COAL_TARGET;
	priv->rx_usecs = MLX4_EN_RX_COAL_TIME;
	priv->tx_frames = MLX4_EN_TX_COAL_PKTS;
	priv->tx_usecs = MLX4_EN_TX_COAL_TIME;
	en_dbg(INTR, priv, "Default coalesing params for mtu:%d - rx_frames:%d rx_usecs:%d\n",
	       priv->dev->mtu, priv->rx_frames, priv->rx_usecs);

	/* Setup cq moderation params */
	for (i = 0; i < priv->rx_ring_num; i++) {
		cq = priv->rx_cq[i];
		cq->moder_cnt = priv->rx_frames;
		cq->moder_time = priv->rx_usecs;
		priv->last_moder_time[i] = MLX4_EN_AUTO_CONF;
		priv->last_moder_packets[i] = 0;
		priv->last_moder_bytes[i] = 0;
	}

	for (i = 0; i < priv->tx_ring_num; i++) {
		cq = priv->tx_cq[i];
		cq->moder_cnt = priv->tx_frames;
		cq->moder_time = priv->tx_usecs;
	}

	/* Reset auto-moderation params */
	priv->pkt_rate_low = MLX4_EN_RX_RATE_LOW;
	priv->rx_usecs_low = MLX4_EN_RX_COAL_TIME_LOW;
	priv->pkt_rate_high = MLX4_EN_RX_RATE_HIGH;
	priv->rx_usecs_high = MLX4_EN_RX_COAL_TIME_HIGH;
	priv->sample_interval = MLX4_EN_SAMPLE_INTERVAL;
	priv->adaptive_rx_coal = 1;
	priv->last_moder_jiffies = 0;
	priv->last_moder_tx_packets = 0;
}

static void mlx4_en_auto_moderation(struct mlx4_en_priv *priv)
{
	unsigned long period = (unsigned long) (jiffies - priv->last_moder_jiffies);
	struct mlx4_en_cq *cq;
	unsigned long packets;
	unsigned long rate;
	unsigned long avg_pkt_size;
	unsigned long rx_packets;
	unsigned long rx_bytes;
	unsigned long rx_pkt_diff;
	int moder_time;
	int ring, err;

	if (!priv->adaptive_rx_coal || period < priv->sample_interval * HZ)
		return;

	for (ring = 0; ring < priv->rx_ring_num; ring++) {
		spin_lock_bh(&priv->stats_lock);
		rx_packets = priv->rx_ring[ring]->packets;
		rx_bytes = priv->rx_ring[ring]->bytes;
		spin_unlock_bh(&priv->stats_lock);

		rx_pkt_diff = ((unsigned long) (rx_packets -
				priv->last_moder_packets[ring]));
		packets = rx_pkt_diff;
		rate = packets * HZ / period;
		avg_pkt_size = packets ? ((unsigned long) (rx_bytes -
				priv->last_moder_bytes[ring])) / packets : 0;

		/* Apply auto-moderation only when packet rate
		 * exceeds a rate that it matters */
		if (rate > (MLX4_EN_RX_RATE_THRESH / priv->rx_ring_num) &&
		    avg_pkt_size > MLX4_EN_AVG_PKT_SMALL) {
			if (rate < priv->pkt_rate_low)
				moder_time = priv->rx_usecs_low;
			else if (rate > priv->pkt_rate_high)
				moder_time = priv->rx_usecs_high;
			else
				moder_time = (rate - priv->pkt_rate_low) *
					(priv->rx_usecs_high - priv->rx_usecs_low) /
					(priv->pkt_rate_high - priv->pkt_rate_low) +
					priv->rx_usecs_low;
		} else {
			moder_time = priv->rx_usecs_low;
		}

		if (moder_time != priv->last_moder_time[ring]) {
			priv->last_moder_time[ring] = moder_time;
			cq = priv->rx_cq[ring];
			cq->moder_time = moder_time;
			cq->moder_cnt = priv->rx_frames;
			err = mlx4_en_set_cq_moder(priv, cq);
			if (err)
				en_err(priv, "Failed modifying moderation for cq:%d\n",
				       ring);
		}
		priv->last_moder_packets[ring] = rx_packets;
		priv->last_moder_bytes[ring] = rx_bytes;
	}

	priv->last_moder_jiffies = jiffies;
}

static void mlx4_en_do_get_stats(struct work_struct *work)
{
	struct delayed_work *delay = to_delayed_work(work);
	struct mlx4_en_priv *priv = container_of(delay, struct mlx4_en_priv,
						 stats_task);
	struct mlx4_en_dev *mdev = priv->mdev;
	int err;

	mutex_lock(&mdev->state_lock);
	if (mdev->device_up) {
		if (priv->port_up) {
			err = mlx4_en_DUMP_ETH_STATS(mdev, priv->port, 0);
			if (err)
				en_dbg(HW, priv, "Could not update stats\n");

			mlx4_en_auto_moderation(priv);
		}

		queue_delayed_work(mdev->workqueue, &priv->stats_task, STATS_DELAY);
	}
	if (mdev->mac_removed[MLX4_MAX_PORTS + 1 - priv->port]) {
		mlx4_en_do_set_mac(priv, priv->current_mac);
		mdev->mac_removed[MLX4_MAX_PORTS + 1 - priv->port] = 0;
	}
	mutex_unlock(&mdev->state_lock);
}

/* mlx4_en_service_task - Run service task for tasks that needed to be done
 * periodically
 */
static void mlx4_en_service_task(struct work_struct *work)
{
	struct delayed_work *delay = to_delayed_work(work);
	struct mlx4_en_priv *priv = container_of(delay, struct mlx4_en_priv,
						 service_task);
	struct mlx4_en_dev *mdev = priv->mdev;

	mutex_lock(&mdev->state_lock);
	if (mdev->device_up) {
		if (mdev->dev->caps.flags2 & MLX4_DEV_CAP_FLAG2_TS)
			mlx4_en_ptp_overflow_check(mdev);

		mlx4_en_recover_from_oom(priv);
		queue_delayed_work(mdev->workqueue, &priv->service_task,
				   SERVICE_TASK_DELAY);
	}
	mutex_unlock(&mdev->state_lock);
}

static void mlx4_en_linkstate(struct work_struct *work)
{
	struct mlx4_en_priv *priv = container_of(work, struct mlx4_en_priv,
						 linkstate_task);
	struct mlx4_en_dev *mdev = priv->mdev;
	int linkstate = priv->link_state;

	mutex_lock(&mdev->state_lock);
	/* If observable port state changed set carrier state and
	 * report to system log */
	if (priv->last_link_state != linkstate) {
		if (linkstate == MLX4_DEV_EVENT_PORT_DOWN) {
			en_info(priv, "Link Down\n");
			netif_carrier_off(priv->dev);
		} else {
			en_info(priv, "Link Up\n");
			netif_carrier_on(priv->dev);
		}
	}
	priv->last_link_state = linkstate;
	mutex_unlock(&mdev->state_lock);
}

static int mlx4_en_init_affinity_hint(struct mlx4_en_priv *priv, int ring_idx)
{
	struct mlx4_en_rx_ring *ring = priv->rx_ring[ring_idx];
	int numa_node = priv->mdev->dev->numa_node;

	if (!zalloc_cpumask_var(&ring->affinity_mask, GFP_KERNEL))
		return -ENOMEM;

	cpumask_set_cpu(cpumask_local_spread(ring_idx, numa_node),
			ring->affinity_mask);
	return 0;
}

static void mlx4_en_free_affinity_hint(struct mlx4_en_priv *priv, int ring_idx)
{
	free_cpumask_var(priv->rx_ring[ring_idx]->affinity_mask);
}

static void mlx4_en_init_recycle_ring(struct mlx4_en_priv *priv,
				      int tx_ring_idx)
{
	struct mlx4_en_tx_ring *tx_ring = priv->tx_ring[tx_ring_idx];
	int rr_index;

	rr_index = (priv->xdp_ring_num - priv->tx_ring_num) + tx_ring_idx;
	if (rr_index >= 0) {
		tx_ring->free_tx_desc = mlx4_en_recycle_tx_desc;
		tx_ring->recycle_ring = priv->rx_ring[rr_index];
		en_dbg(DRV, priv,
		       "Set tx_ring[%d]->recycle_ring = rx_ring[%d]\n",
		       tx_ring_idx, rr_index);
	} else {
		tx_ring->recycle_ring = NULL;
	}
}

int mlx4_en_start_port(struct net_device *dev)
{
	struct mlx4_en_priv *priv = netdev_priv(dev);
	struct mlx4_en_dev *mdev = priv->mdev;
	struct mlx4_en_cq *cq;
	struct mlx4_en_tx_ring *tx_ring;
	int rx_index = 0;
	int tx_index = 0;
	int err = 0;
	int i;
	int j;
	u8 mc_list[16] = {0};

	if (priv->port_up) {
		en_dbg(DRV, priv, "start port called while port already up\n");
		return 0;
	}

	INIT_LIST_HEAD(&priv->mc_list);
	INIT_LIST_HEAD(&priv->curr_list);
	INIT_LIST_HEAD(&priv->ethtool_list);
	memset(&priv->ethtool_rules[0], 0,
	       sizeof(struct ethtool_flow_id) * MAX_NUM_OF_FS_RULES);

	/* Calculate Rx buf size */
	dev->mtu = min(dev->mtu, priv->max_mtu);
	mlx4_en_calc_rx_buf(dev);
	en_dbg(DRV, priv, "Rx buf size:%d\n", priv->rx_skb_size);

	/* Configure rx cq's and rings */
	err = mlx4_en_activate_rx_rings(priv);
	if (err) {
		en_err(priv, "Failed to activate RX rings\n");
		return err;
	}
	for (i = 0; i < priv->rx_ring_num; i++) {
		cq = priv->rx_cq[i];

		err = mlx4_en_init_affinity_hint(priv, i);
		if (err) {
			en_err(priv, "Failed preparing IRQ affinity hint\n");
			goto cq_err;
		}

		err = mlx4_en_activate_cq(priv, cq, i);
		if (err) {
			en_err(priv, "Failed activating Rx CQ\n");
			mlx4_en_free_affinity_hint(priv, i);
			goto cq_err;
		}

		for (j = 0; j < cq->size; j++) {
			struct mlx4_cqe *cqe = NULL;

			cqe = mlx4_en_get_cqe(cq->buf, j, priv->cqe_size) +
			      priv->cqe_factor;
			cqe->owner_sr_opcode = MLX4_CQE_OWNER_MASK;
		}

		err = mlx4_en_set_cq_moder(priv, cq);
		if (err) {
			en_err(priv, "Failed setting cq moderation parameters\n");
			mlx4_en_deactivate_cq(priv, cq);
			mlx4_en_free_affinity_hint(priv, i);
			goto cq_err;
		}
		mlx4_en_arm_cq(priv, cq);
		priv->rx_ring[i]->cqn = cq->mcq.cqn;
		++rx_index;
	}

	/* Set qp number */
	en_dbg(DRV, priv, "Getting qp number for port %d\n", priv->port);
	err = mlx4_en_get_qp(priv);
	if (err) {
		en_err(priv, "Failed getting eth qp\n");
		goto cq_err;
	}
	mdev->mac_removed[priv->port] = 0;

	priv->counter_index =
			mlx4_get_default_counter_index(mdev->dev, priv->port);

	err = mlx4_en_config_rss_steer(priv);
	if (err) {
		en_err(priv, "Failed configuring rss steering\n");
		goto mac_err;
	}

	err = mlx4_en_create_drop_qp(priv);
	if (err)
		goto rss_err;

	/* Configure tx cq's and rings */
	for (i = 0; i < priv->tx_ring_num; i++) {
		/* Configure cq */
		cq = priv->tx_cq[i];
		err = mlx4_en_activate_cq(priv, cq, i);
		if (err) {
			en_err(priv, "Failed allocating Tx CQ\n");
			goto tx_err;
		}
		err = mlx4_en_set_cq_moder(priv, cq);
		if (err) {
			en_err(priv, "Failed setting cq moderation parameters\n");
			mlx4_en_deactivate_cq(priv, cq);
			goto tx_err;
		}
		en_dbg(DRV, priv, "Resetting index of collapsed CQ:%d to -1\n", i);
		cq->buf->wqe_index = cpu_to_be16(0xffff);

		/* Configure ring */
		tx_ring = priv->tx_ring[i];
		err = mlx4_en_activate_tx_ring(priv, tx_ring, cq->mcq.cqn,
			i / priv->num_tx_rings_p_up);
		if (err) {
			en_err(priv, "Failed allocating Tx ring\n");
			mlx4_en_deactivate_cq(priv, cq);
			goto tx_err;
		}
		tx_ring->tx_queue = netdev_get_tx_queue(dev, i);

		mlx4_en_init_recycle_ring(priv, i);

		/* Arm CQ for TX completions */
		mlx4_en_arm_cq(priv, cq);

		/* Set initial ownership of all Tx TXBBs to SW (1) */
		for (j = 0; j < tx_ring->buf_size; j += STAMP_STRIDE)
			*((u32 *) (tx_ring->buf + j)) = 0xffffffff;
		++tx_index;
	}

	/* Configure port */
	err = mlx4_SET_PORT_general(mdev->dev, priv->port,
				    priv->rx_skb_size + ETH_FCS_LEN,
				    priv->prof->tx_pause,
				    priv->prof->tx_ppp,
				    priv->prof->rx_pause,
				    priv->prof->rx_ppp);
	if (err) {
		en_err(priv, "Failed setting port general configurations for port %d, with error %d\n",
		       priv->port, err);
		goto tx_err;
	}
	/* Set default qp number */
	err = mlx4_SET_PORT_qpn_calc(mdev->dev, priv->port, priv->base_qpn, 0);
	if (err) {
		en_err(priv, "Failed setting default qp numbers\n");
		goto tx_err;
	}

	if (mdev->dev->caps.tunnel_offload_mode == MLX4_TUNNEL_OFFLOAD_MODE_VXLAN) {
		err = mlx4_SET_PORT_VXLAN(mdev->dev, priv->port, VXLAN_STEER_BY_OUTER_MAC, 1);
		if (err) {
			en_err(priv, "Failed setting port L2 tunnel configuration, err %d\n",
			       err);
			goto tx_err;
		}
	}

	/* Init port */
	en_dbg(HW, priv, "Initializing port\n");
	err = mlx4_INIT_PORT(mdev->dev, priv->port);
	if (err) {
		en_err(priv, "Failed Initializing port\n");
		goto tx_err;
	}

	/* Set Unicast and VXLAN steering rules */
	if (mdev->dev->caps.steering_mode != MLX4_STEERING_MODE_A0 &&
	    mlx4_en_set_rss_steer_rules(priv))
		mlx4_warn(mdev, "Failed setting steering rules\n");

	/* Attach rx QP to bradcast address */
	eth_broadcast_addr(&mc_list[10]);
	mc_list[5] = priv->port; /* needed for B0 steering support */
	if (mlx4_multicast_attach(mdev->dev, &priv->rss_map.indir_qp, mc_list,
				  priv->port, 0, MLX4_PROT_ETH,
				  &priv->broadcast_id))
		mlx4_warn(mdev, "Failed Attaching Broadcast\n");

	/* Must redo promiscuous mode setup. */
	priv->flags &= ~(MLX4_EN_FLAG_PROMISC | MLX4_EN_FLAG_MC_PROMISC);

	/* Schedule multicast task to populate multicast list */
	queue_work(mdev->workqueue, &priv->rx_mode_task);

	if (priv->mdev->dev->caps.tunnel_offload_mode == MLX4_TUNNEL_OFFLOAD_MODE_VXLAN)
		udp_tunnel_get_rx_info(dev);

	priv->port_up = true;

	/* Process all completions if exist to prevent
	 * the queues freezing if they are full
	 */
	for (i = 0; i < priv->rx_ring_num; i++)
		napi_schedule(&priv->rx_cq[i]->napi);

	netif_tx_start_all_queues(dev);
	netif_device_attach(dev);

	return 0;

tx_err:
	while (tx_index--) {
		mlx4_en_deactivate_tx_ring(priv, priv->tx_ring[tx_index]);
		mlx4_en_deactivate_cq(priv, priv->tx_cq[tx_index]);
	}
	mlx4_en_destroy_drop_qp(priv);
rss_err:
	mlx4_en_release_rss_steer(priv);
mac_err:
	mlx4_en_put_qp(priv);
cq_err:
	while (rx_index--) {
		mlx4_en_deactivate_cq(priv, priv->rx_cq[rx_index]);
		mlx4_en_free_affinity_hint(priv, rx_index);
	}
	for (i = 0; i < priv->rx_ring_num; i++)
		mlx4_en_deactivate_rx_ring(priv, priv->rx_ring[i]);

	return err; /* need to close devices */
}


void mlx4_en_stop_port(struct net_device *dev, int detach)
{
	struct mlx4_en_priv *priv = netdev_priv(dev);
	struct mlx4_en_dev *mdev = priv->mdev;
	struct mlx4_en_mc_list *mclist, *tmp;
	struct ethtool_flow_id *flow, *tmp_flow;
	int i;
	u8 mc_list[16] = {0};

	if (!priv->port_up) {
		en_dbg(DRV, priv, "stop port called while port already down\n");
		return;
	}

	/* close port*/
	mlx4_CLOSE_PORT(mdev->dev, priv->port);

	/* Synchronize with tx routine */
	netif_tx_lock_bh(dev);
	if (detach)
		netif_device_detach(dev);
	netif_tx_stop_all_queues(dev);
	netif_tx_unlock_bh(dev);

	netif_tx_disable(dev);

	/* Set port as not active */
	priv->port_up = false;
	priv->counter_index = MLX4_SINK_COUNTER_INDEX(mdev->dev);

	/* Promsicuous mode */
	if (mdev->dev->caps.steering_mode ==
	    MLX4_STEERING_MODE_DEVICE_MANAGED) {
		priv->flags &= ~(MLX4_EN_FLAG_PROMISC |
				 MLX4_EN_FLAG_MC_PROMISC);
		mlx4_flow_steer_promisc_remove(mdev->dev,
					       priv->port,
					       MLX4_FS_ALL_DEFAULT);
		mlx4_flow_steer_promisc_remove(mdev->dev,
					       priv->port,
					       MLX4_FS_MC_DEFAULT);
	} else if (priv->flags & MLX4_EN_FLAG_PROMISC) {
		priv->flags &= ~MLX4_EN_FLAG_PROMISC;

		/* Disable promiscouos mode */
		mlx4_unicast_promisc_remove(mdev->dev, priv->base_qpn,
					    priv->port);

		/* Disable Multicast promisc */
		if (priv->flags & MLX4_EN_FLAG_MC_PROMISC) {
			mlx4_multicast_promisc_remove(mdev->dev, priv->base_qpn,
						      priv->port);
			priv->flags &= ~MLX4_EN_FLAG_MC_PROMISC;
		}
	}

	/* Detach All multicasts */
	eth_broadcast_addr(&mc_list[10]);
	mc_list[5] = priv->port; /* needed for B0 steering support */
	mlx4_multicast_detach(mdev->dev, &priv->rss_map.indir_qp, mc_list,
			      MLX4_PROT_ETH, priv->broadcast_id);
	list_for_each_entry(mclist, &priv->curr_list, list) {
		memcpy(&mc_list[10], mclist->addr, ETH_ALEN);
		mc_list[5] = priv->port;
		mlx4_multicast_detach(mdev->dev, &priv->rss_map.indir_qp,
				      mc_list, MLX4_PROT_ETH, mclist->reg_id);
		if (mclist->tunnel_reg_id)
			mlx4_flow_detach(mdev->dev, mclist->tunnel_reg_id);
	}
	mlx4_en_clear_list(dev);
	list_for_each_entry_safe(mclist, tmp, &priv->curr_list, list) {
		list_del(&mclist->list);
		kfree(mclist);
	}

	/* Flush multicast filter */
	mlx4_SET_MCAST_FLTR(mdev->dev, priv->port, 0, 1, MLX4_MCAST_CONFIG);

	/* Remove flow steering rules for the port*/
	if (mdev->dev->caps.steering_mode ==
	    MLX4_STEERING_MODE_DEVICE_MANAGED) {
		ASSERT_RTNL();
		list_for_each_entry_safe(flow, tmp_flow,
					 &priv->ethtool_list, list) {
			mlx4_flow_detach(mdev->dev, flow->id);
			list_del(&flow->list);
		}
	}

	mlx4_en_destroy_drop_qp(priv);

	/* Free TX Rings */
	for (i = 0; i < priv->tx_ring_num; i++) {
		mlx4_en_deactivate_tx_ring(priv, priv->tx_ring[i]);
		mlx4_en_deactivate_cq(priv, priv->tx_cq[i]);
	}
	msleep(10);

	for (i = 0; i < priv->tx_ring_num; i++)
		mlx4_en_free_tx_buf(dev, priv->tx_ring[i]);

	if (mdev->dev->caps.steering_mode != MLX4_STEERING_MODE_A0)
		mlx4_en_delete_rss_steer_rules(priv);

	/* Free RSS qps */
	mlx4_en_release_rss_steer(priv);

	/* Unregister Mac address for the port */
	mlx4_en_put_qp(priv);
	if (!(mdev->dev->caps.flags2 & MLX4_DEV_CAP_FLAG2_REASSIGN_MAC_EN))
		mdev->mac_removed[priv->port] = 1;

	/* Free RX Rings */
	for (i = 0; i < priv->rx_ring_num; i++) {
		struct mlx4_en_cq *cq = priv->rx_cq[i];

		napi_synchronize(&cq->napi);
		mlx4_en_deactivate_rx_ring(priv, priv->rx_ring[i]);
		mlx4_en_deactivate_cq(priv, cq);

		mlx4_en_free_affinity_hint(priv, i);
	}
}

static void mlx4_en_restart(struct work_struct *work)
{
	struct mlx4_en_priv *priv = container_of(work, struct mlx4_en_priv,
						 watchdog_task);
	struct mlx4_en_dev *mdev = priv->mdev;
	struct net_device *dev = priv->dev;

	en_dbg(DRV, priv, "Watchdog task called for port %d\n", priv->port);

	rtnl_lock();
	mutex_lock(&mdev->state_lock);
	if (priv->port_up) {
		mlx4_en_stop_port(dev, 1);
		if (mlx4_en_start_port(dev))
			en_err(priv, "Failed restarting port %d\n", priv->port);
	}
	mutex_unlock(&mdev->state_lock);
	rtnl_unlock();
}

static void mlx4_en_clear_stats(struct net_device *dev)
{
	struct mlx4_en_priv *priv = netdev_priv(dev);
	struct mlx4_en_dev *mdev = priv->mdev;
	int i;

	if (!mlx4_is_slave(mdev->dev))
		if (mlx4_en_DUMP_ETH_STATS(mdev, priv->port, 1))
			en_dbg(HW, priv, "Failed dumping statistics\n");

	memset(&priv->pstats, 0, sizeof(priv->pstats));
	memset(&priv->pkstats, 0, sizeof(priv->pkstats));
	memset(&priv->port_stats, 0, sizeof(priv->port_stats));
	memset(&priv->rx_flowstats, 0, sizeof(priv->rx_flowstats));
	memset(&priv->tx_flowstats, 0, sizeof(priv->tx_flowstats));
	memset(&priv->rx_priority_flowstats, 0,
	       sizeof(priv->rx_priority_flowstats));
	memset(&priv->tx_priority_flowstats, 0,
	       sizeof(priv->tx_priority_flowstats));
	memset(&priv->pf_stats, 0, sizeof(priv->pf_stats));

	for (i = 0; i < priv->tx_ring_num; i++) {
		priv->tx_ring[i]->bytes = 0;
		priv->tx_ring[i]->packets = 0;
		priv->tx_ring[i]->tx_csum = 0;
		priv->tx_ring[i]->tx_dropped = 0;
		priv->tx_ring[i]->queue_stopped = 0;
		priv->tx_ring[i]->wake_queue = 0;
		priv->tx_ring[i]->tso_packets = 0;
		priv->tx_ring[i]->xmit_more = 0;
	}
	for (i = 0; i < priv->rx_ring_num; i++) {
		priv->rx_ring[i]->bytes = 0;
		priv->rx_ring[i]->packets = 0;
		priv->rx_ring[i]->csum_ok = 0;
		priv->rx_ring[i]->csum_none = 0;
		priv->rx_ring[i]->csum_complete = 0;
	}
}

static int mlx4_en_open(struct net_device *dev)
{
	struct mlx4_en_priv *priv = netdev_priv(dev);
	struct mlx4_en_dev *mdev = priv->mdev;
	int err = 0;

	mutex_lock(&mdev->state_lock);

	if (!mdev->device_up) {
		en_err(priv, "Cannot open - device down/disabled\n");
		err = -EBUSY;
		goto out;
	}

	/* Reset HW statistics and SW counters */
	mlx4_en_clear_stats(dev);

	err = mlx4_en_start_port(dev);
	if (err)
		en_err(priv, "Failed starting port:%d\n", priv->port);

out:
	mutex_unlock(&mdev->state_lock);
	return err;
}


static int mlx4_en_close(struct net_device *dev)
{
	struct mlx4_en_priv *priv = netdev_priv(dev);
	struct mlx4_en_dev *mdev = priv->mdev;

	en_dbg(IFDOWN, priv, "Close port called\n");

	mutex_lock(&mdev->state_lock);

	mlx4_en_stop_port(dev, 0);
	netif_carrier_off(dev);

	mutex_unlock(&mdev->state_lock);
	return 0;
}

static void mlx4_en_free_resources(struct mlx4_en_priv *priv)
{
	int i;

#ifdef CONFIG_RFS_ACCEL
	priv->dev->rx_cpu_rmap = NULL;
#endif

	for (i = 0; i < priv->tx_ring_num; i++) {
		if (priv->tx_ring && priv->tx_ring[i])
			mlx4_en_destroy_tx_ring(priv, &priv->tx_ring[i]);
		if (priv->tx_cq && priv->tx_cq[i])
			mlx4_en_destroy_cq(priv, &priv->tx_cq[i]);
	}

	for (i = 0; i < priv->rx_ring_num; i++) {
		if (priv->rx_ring[i])
			mlx4_en_destroy_rx_ring(priv, &priv->rx_ring[i],
				priv->prof->rx_ring_size, priv->stride);
		if (priv->rx_cq[i])
			mlx4_en_destroy_cq(priv, &priv->rx_cq[i]);
	}

}

static int mlx4_en_alloc_resources(struct mlx4_en_priv *priv)
{
	struct mlx4_en_port_profile *prof = priv->prof;
	int i;
	int node;

	/* Create tx Rings */
	for (i = 0; i < priv->tx_ring_num; i++) {
		node = cpu_to_node(i % num_online_cpus());
		if (mlx4_en_create_cq(priv, &priv->tx_cq[i],
				      prof->tx_ring_size, i, TX, node))
			goto err;

		if (mlx4_en_create_tx_ring(priv, &priv->tx_ring[i],
					   prof->tx_ring_size, TXBB_SIZE,
					   node, i))
			goto err;
	}

	/* Create rx Rings */
	for (i = 0; i < priv->rx_ring_num; i++) {
		node = cpu_to_node(i % num_online_cpus());
		if (mlx4_en_create_cq(priv, &priv->rx_cq[i],
				      prof->rx_ring_size, i, RX, node))
			goto err;

		if (mlx4_en_create_rx_ring(priv, &priv->rx_ring[i],
					   prof->rx_ring_size, priv->stride,
					   node))
			goto err;
	}

#ifdef CONFIG_RFS_ACCEL
	priv->dev->rx_cpu_rmap = mlx4_get_cpu_rmap(priv->mdev->dev, priv->port);
#endif

	return 0;

err:
	en_err(priv, "Failed to allocate NIC resources\n");
	for (i = 0; i < priv->rx_ring_num; i++) {
		if (priv->rx_ring[i])
			mlx4_en_destroy_rx_ring(priv, &priv->rx_ring[i],
						prof->rx_ring_size,
						priv->stride);
		if (priv->rx_cq[i])
			mlx4_en_destroy_cq(priv, &priv->rx_cq[i]);
	}
	for (i = 0; i < priv->tx_ring_num; i++) {
		if (priv->tx_ring[i])
			mlx4_en_destroy_tx_ring(priv, &priv->tx_ring[i]);
		if (priv->tx_cq[i])
			mlx4_en_destroy_cq(priv, &priv->tx_cq[i]);
	}
	return -ENOMEM;
}


static int mlx4_en_copy_priv(struct mlx4_en_priv *dst,
			     struct mlx4_en_priv *src,
			     struct mlx4_en_port_profile *prof)
{
	memcpy(&dst->hwtstamp_config, &prof->hwtstamp_config,
	       sizeof(dst->hwtstamp_config));
	dst->num_tx_rings_p_up = src->mdev->profile.num_tx_rings_p_up;
	dst->tx_ring_num = prof->tx_ring_num;
	dst->rx_ring_num = prof->rx_ring_num;
	dst->flags = prof->flags;
	dst->mdev = src->mdev;
	dst->port = src->port;
	dst->dev = src->dev;
	dst->prof = prof;
	dst->stride = roundup_pow_of_two(sizeof(struct mlx4_en_rx_desc) +
					 DS_SIZE * MLX4_EN_MAX_RX_FRAGS);

	dst->tx_ring = kzalloc(sizeof(struct mlx4_en_tx_ring *) * MAX_TX_RINGS,
				GFP_KERNEL);
	if (!dst->tx_ring)
		return -ENOMEM;

	dst->tx_cq = kzalloc(sizeof(struct mlx4_en_cq *) * MAX_TX_RINGS,
			      GFP_KERNEL);
	if (!dst->tx_cq) {
		kfree(dst->tx_ring);
		return -ENOMEM;
	}
	return 0;
}

static void mlx4_en_update_priv(struct mlx4_en_priv *dst,
				struct mlx4_en_priv *src)
{
	memcpy(dst->rx_ring, src->rx_ring,
	       sizeof(struct mlx4_en_rx_ring *) * src->rx_ring_num);
	memcpy(dst->rx_cq, src->rx_cq,
	       sizeof(struct mlx4_en_cq *) * src->rx_ring_num);
	memcpy(&dst->hwtstamp_config, &src->hwtstamp_config,
	       sizeof(dst->hwtstamp_config));
	dst->tx_ring_num = src->tx_ring_num;
	dst->rx_ring_num = src->rx_ring_num;
	dst->tx_ring = src->tx_ring;
	dst->tx_cq = src->tx_cq;
	memcpy(dst->prof, src->prof, sizeof(struct mlx4_en_port_profile));
}

int mlx4_en_try_alloc_resources(struct mlx4_en_priv *priv,
				struct mlx4_en_priv *tmp,
				struct mlx4_en_port_profile *prof)
{
	mlx4_en_copy_priv(tmp, priv, prof);

	if (mlx4_en_alloc_resources(tmp)) {
		en_warn(priv,
			"%s: Resource allocation failed, using previous configuration\n",
			__func__);
		kfree(tmp->tx_ring);
		kfree(tmp->tx_cq);
		return -ENOMEM;
	}
	return 0;
}

void mlx4_en_safe_replace_resources(struct mlx4_en_priv *priv,
				    struct mlx4_en_priv *tmp)
{
	mlx4_en_free_resources(priv);
	mlx4_en_update_priv(priv, tmp);
}

void mlx4_en_destroy_netdev(struct net_device *dev)
{
	struct mlx4_en_priv *priv = netdev_priv(dev);
	struct mlx4_en_dev *mdev = priv->mdev;

	en_dbg(DRV, priv, "Destroying netdev on port:%d\n", priv->port);

	/* Unregister device - this will close the port if it was up */
	if (priv->registered) {
		devlink_port_type_clear(mlx4_get_devlink_port(mdev->dev,
							      priv->port));
		unregister_netdev(dev);
	}

	if (priv->allocated)
		mlx4_free_hwq_res(mdev->dev, &priv->res, MLX4_EN_PAGE_SIZE);

	cancel_delayed_work(&priv->stats_task);
	cancel_delayed_work(&priv->service_task);
	/* flush any pending task for this netdev */
	flush_workqueue(mdev->workqueue);

	if (mdev->dev->caps.flags2 & MLX4_DEV_CAP_FLAG2_TS)
		mlx4_en_remove_timestamp(mdev);

	/* Detach the netdev so tasks would not attempt to access it */
	mutex_lock(&mdev->state_lock);
	mdev->pndev[priv->port] = NULL;
	mdev->upper[priv->port] = NULL;

#ifdef CONFIG_RFS_ACCEL
	mlx4_en_cleanup_filters(priv);
#endif

	mlx4_en_free_resources(priv);
	mutex_unlock(&mdev->state_lock);

	kfree(priv->tx_ring);
	kfree(priv->tx_cq);

<<<<<<< HEAD
	if (!shutdown)
		free_netdev(dev);
	dev->ethtool_ops = NULL;
=======
	free_netdev(dev);
>>>>>>> a5de5b74
}

static int mlx4_en_change_mtu(struct net_device *dev, int new_mtu)
{
	struct mlx4_en_priv *priv = netdev_priv(dev);
	struct mlx4_en_dev *mdev = priv->mdev;
	int err = 0;

	en_dbg(DRV, priv, "Change MTU called - current:%d new:%d\n",
		 dev->mtu, new_mtu);

	if ((new_mtu < MLX4_EN_MIN_MTU) || (new_mtu > priv->max_mtu)) {
		en_err(priv, "Bad MTU size:%d.\n", new_mtu);
		return -EPERM;
	}
	if (priv->xdp_ring_num && MLX4_EN_EFF_MTU(new_mtu) > FRAG_SZ0) {
		en_err(priv, "MTU size:%d requires frags but XDP running\n",
		       new_mtu);
		return -EOPNOTSUPP;
	}
	dev->mtu = new_mtu;

	if (netif_running(dev)) {
		mutex_lock(&mdev->state_lock);
		if (!mdev->device_up) {
			/* NIC is probably restarting - let watchdog task reset
			 * the port */
			en_dbg(DRV, priv, "Change MTU called with card down!?\n");
		} else {
			mlx4_en_stop_port(dev, 1);
			err = mlx4_en_start_port(dev);
			if (err) {
				en_err(priv, "Failed restarting port:%d\n",
					 priv->port);
				queue_work(mdev->workqueue, &priv->watchdog_task);
			}
		}
		mutex_unlock(&mdev->state_lock);
	}
	return 0;
}

static int mlx4_en_hwtstamp_set(struct net_device *dev, struct ifreq *ifr)
{
	struct mlx4_en_priv *priv = netdev_priv(dev);
	struct mlx4_en_dev *mdev = priv->mdev;
	struct hwtstamp_config config;

	if (copy_from_user(&config, ifr->ifr_data, sizeof(config)))
		return -EFAULT;

	/* reserved for future extensions */
	if (config.flags)
		return -EINVAL;

	/* device doesn't support time stamping */
	if (!(mdev->dev->caps.flags2 & MLX4_DEV_CAP_FLAG2_TS))
		return -EINVAL;

	/* TX HW timestamp */
	switch (config.tx_type) {
	case HWTSTAMP_TX_OFF:
	case HWTSTAMP_TX_ON:
		break;
	default:
		return -ERANGE;
	}

	/* RX HW timestamp */
	switch (config.rx_filter) {
	case HWTSTAMP_FILTER_NONE:
		break;
	case HWTSTAMP_FILTER_ALL:
	case HWTSTAMP_FILTER_SOME:
	case HWTSTAMP_FILTER_PTP_V1_L4_EVENT:
	case HWTSTAMP_FILTER_PTP_V1_L4_SYNC:
	case HWTSTAMP_FILTER_PTP_V1_L4_DELAY_REQ:
	case HWTSTAMP_FILTER_PTP_V2_L4_EVENT:
	case HWTSTAMP_FILTER_PTP_V2_L4_SYNC:
	case HWTSTAMP_FILTER_PTP_V2_L4_DELAY_REQ:
	case HWTSTAMP_FILTER_PTP_V2_L2_EVENT:
	case HWTSTAMP_FILTER_PTP_V2_L2_SYNC:
	case HWTSTAMP_FILTER_PTP_V2_L2_DELAY_REQ:
	case HWTSTAMP_FILTER_PTP_V2_EVENT:
	case HWTSTAMP_FILTER_PTP_V2_SYNC:
	case HWTSTAMP_FILTER_PTP_V2_DELAY_REQ:
		config.rx_filter = HWTSTAMP_FILTER_ALL;
		break;
	default:
		return -ERANGE;
	}

	if (mlx4_en_reset_config(dev, config, dev->features)) {
		config.tx_type = HWTSTAMP_TX_OFF;
		config.rx_filter = HWTSTAMP_FILTER_NONE;
	}

	return copy_to_user(ifr->ifr_data, &config,
			    sizeof(config)) ? -EFAULT : 0;
}

static int mlx4_en_hwtstamp_get(struct net_device *dev, struct ifreq *ifr)
{
	struct mlx4_en_priv *priv = netdev_priv(dev);

	return copy_to_user(ifr->ifr_data, &priv->hwtstamp_config,
			    sizeof(priv->hwtstamp_config)) ? -EFAULT : 0;
}

static int mlx4_en_ioctl(struct net_device *dev, struct ifreq *ifr, int cmd)
{
	switch (cmd) {
	case SIOCSHWTSTAMP:
		return mlx4_en_hwtstamp_set(dev, ifr);
	case SIOCGHWTSTAMP:
		return mlx4_en_hwtstamp_get(dev, ifr);
	default:
		return -EOPNOTSUPP;
	}
}

static netdev_features_t mlx4_en_fix_features(struct net_device *netdev,
					      netdev_features_t features)
{
	struct mlx4_en_priv *en_priv = netdev_priv(netdev);
	struct mlx4_en_dev *mdev = en_priv->mdev;

	/* Since there is no support for separate RX C-TAG/S-TAG vlan accel
	 * enable/disable make sure S-TAG flag is always in same state as
	 * C-TAG.
	 */
	if (features & NETIF_F_HW_VLAN_CTAG_RX &&
	    !(mdev->dev->caps.flags2 & MLX4_DEV_CAP_FLAG2_SKIP_OUTER_VLAN))
		features |= NETIF_F_HW_VLAN_STAG_RX;
	else
		features &= ~NETIF_F_HW_VLAN_STAG_RX;

	return features;
}

static int mlx4_en_set_features(struct net_device *netdev,
		netdev_features_t features)
{
	struct mlx4_en_priv *priv = netdev_priv(netdev);
	bool reset = false;
	int ret = 0;

	if (DEV_FEATURE_CHANGED(netdev, features, NETIF_F_RXFCS)) {
		en_info(priv, "Turn %s RX-FCS\n",
			(features & NETIF_F_RXFCS) ? "ON" : "OFF");
		reset = true;
	}

	if (DEV_FEATURE_CHANGED(netdev, features, NETIF_F_RXALL)) {
		u8 ignore_fcs_value = (features & NETIF_F_RXALL) ? 1 : 0;

		en_info(priv, "Turn %s RX-ALL\n",
			ignore_fcs_value ? "ON" : "OFF");
		ret = mlx4_SET_PORT_fcs_check(priv->mdev->dev,
					      priv->port, ignore_fcs_value);
		if (ret)
			return ret;
	}

	if (DEV_FEATURE_CHANGED(netdev, features, NETIF_F_HW_VLAN_CTAG_RX)) {
		en_info(priv, "Turn %s RX vlan strip offload\n",
			(features & NETIF_F_HW_VLAN_CTAG_RX) ? "ON" : "OFF");
		reset = true;
	}

	if (DEV_FEATURE_CHANGED(netdev, features, NETIF_F_HW_VLAN_CTAG_TX))
		en_info(priv, "Turn %s TX vlan strip offload\n",
			(features & NETIF_F_HW_VLAN_CTAG_TX) ? "ON" : "OFF");

	if (DEV_FEATURE_CHANGED(netdev, features, NETIF_F_HW_VLAN_STAG_TX))
		en_info(priv, "Turn %s TX S-VLAN strip offload\n",
			(features & NETIF_F_HW_VLAN_STAG_TX) ? "ON" : "OFF");

	if (DEV_FEATURE_CHANGED(netdev, features, NETIF_F_LOOPBACK)) {
		en_info(priv, "Turn %s loopback\n",
			(features & NETIF_F_LOOPBACK) ? "ON" : "OFF");
		mlx4_en_update_loopback_state(netdev, features);
	}

	if (reset) {
		ret = mlx4_en_reset_config(netdev, priv->hwtstamp_config,
					   features);
		if (ret)
			return ret;
	}

	return 0;
}

static int mlx4_en_set_vf_mac(struct net_device *dev, int queue, u8 *mac)
{
	struct mlx4_en_priv *en_priv = netdev_priv(dev);
	struct mlx4_en_dev *mdev = en_priv->mdev;
	u64 mac_u64 = mlx4_mac_to_u64(mac);

	if (is_multicast_ether_addr(mac))
		return -EINVAL;

	return mlx4_set_vf_mac(mdev->dev, en_priv->port, queue, mac_u64);
}

static int mlx4_en_set_vf_vlan(struct net_device *dev, int vf, u16 vlan, u8 qos,
			       __be16 vlan_proto)
{
	struct mlx4_en_priv *en_priv = netdev_priv(dev);
	struct mlx4_en_dev *mdev = en_priv->mdev;

	return mlx4_set_vf_vlan(mdev->dev, en_priv->port, vf, vlan, qos,
				vlan_proto);
}

static int mlx4_en_set_vf_rate(struct net_device *dev, int vf, int min_tx_rate,
			       int max_tx_rate)
{
	struct mlx4_en_priv *en_priv = netdev_priv(dev);
	struct mlx4_en_dev *mdev = en_priv->mdev;

	return mlx4_set_vf_rate(mdev->dev, en_priv->port, vf, min_tx_rate,
				max_tx_rate);
}

static int mlx4_en_set_vf_spoofchk(struct net_device *dev, int vf, bool setting)
{
	struct mlx4_en_priv *en_priv = netdev_priv(dev);
	struct mlx4_en_dev *mdev = en_priv->mdev;

	return mlx4_set_vf_spoofchk(mdev->dev, en_priv->port, vf, setting);
}

static int mlx4_en_get_vf_config(struct net_device *dev, int vf, struct ifla_vf_info *ivf)
{
	struct mlx4_en_priv *en_priv = netdev_priv(dev);
	struct mlx4_en_dev *mdev = en_priv->mdev;

	return mlx4_get_vf_config(mdev->dev, en_priv->port, vf, ivf);
}

static int mlx4_en_set_vf_link_state(struct net_device *dev, int vf, int link_state)
{
	struct mlx4_en_priv *en_priv = netdev_priv(dev);
	struct mlx4_en_dev *mdev = en_priv->mdev;

	return mlx4_set_vf_link_state(mdev->dev, en_priv->port, vf, link_state);
}

static int mlx4_en_get_vf_stats(struct net_device *dev, int vf,
				struct ifla_vf_stats *vf_stats)
{
	struct mlx4_en_priv *en_priv = netdev_priv(dev);
	struct mlx4_en_dev *mdev = en_priv->mdev;

	return mlx4_get_vf_stats(mdev->dev, en_priv->port, vf, vf_stats);
}

#define PORT_ID_BYTE_LEN 8
static int mlx4_en_get_phys_port_id(struct net_device *dev,
				    struct netdev_phys_item_id *ppid)
{
	struct mlx4_en_priv *priv = netdev_priv(dev);
	struct mlx4_dev *mdev = priv->mdev->dev;
	int i;
	u64 phys_port_id = mdev->caps.phys_port_id[priv->port];

	if (!phys_port_id)
		return -EOPNOTSUPP;

	ppid->id_len = sizeof(phys_port_id);
	for (i = PORT_ID_BYTE_LEN - 1; i >= 0; --i) {
		ppid->id[i] =  phys_port_id & 0xff;
		phys_port_id >>= 8;
	}
	return 0;
}

static void mlx4_en_add_vxlan_offloads(struct work_struct *work)
{
	int ret;
	struct mlx4_en_priv *priv = container_of(work, struct mlx4_en_priv,
						 vxlan_add_task);

	ret = mlx4_config_vxlan_port(priv->mdev->dev, priv->vxlan_port);
	if (ret)
		goto out;

	ret = mlx4_SET_PORT_VXLAN(priv->mdev->dev, priv->port,
				  VXLAN_STEER_BY_OUTER_MAC, 1);
out:
	if (ret) {
		en_err(priv, "failed setting L2 tunnel configuration ret %d\n", ret);
		return;
	}

	/* set offloads */
	priv->dev->hw_enc_features |= NETIF_F_IP_CSUM | NETIF_F_IPV6_CSUM |
				      NETIF_F_RXCSUM |
				      NETIF_F_TSO | NETIF_F_TSO6 |
				      NETIF_F_GSO_UDP_TUNNEL |
				      NETIF_F_GSO_UDP_TUNNEL_CSUM |
				      NETIF_F_GSO_PARTIAL;
}

static void mlx4_en_del_vxlan_offloads(struct work_struct *work)
{
	int ret;
	struct mlx4_en_priv *priv = container_of(work, struct mlx4_en_priv,
						 vxlan_del_task);
	/* unset offloads */
	priv->dev->hw_enc_features &= ~(NETIF_F_IP_CSUM | NETIF_F_IPV6_CSUM |
					NETIF_F_RXCSUM |
					NETIF_F_TSO | NETIF_F_TSO6 |
					NETIF_F_GSO_UDP_TUNNEL |
					NETIF_F_GSO_UDP_TUNNEL_CSUM |
					NETIF_F_GSO_PARTIAL);

	ret = mlx4_SET_PORT_VXLAN(priv->mdev->dev, priv->port,
				  VXLAN_STEER_BY_OUTER_MAC, 0);
	if (ret)
		en_err(priv, "failed setting L2 tunnel configuration ret %d\n", ret);

	priv->vxlan_port = 0;
}

static void mlx4_en_add_vxlan_port(struct  net_device *dev,
				   struct udp_tunnel_info *ti)
{
	struct mlx4_en_priv *priv = netdev_priv(dev);
	__be16 port = ti->port;
	__be16 current_port;

	if (ti->type != UDP_TUNNEL_TYPE_VXLAN)
		return;

	if (ti->sa_family != AF_INET)
		return;

	if (priv->mdev->dev->caps.tunnel_offload_mode != MLX4_TUNNEL_OFFLOAD_MODE_VXLAN)
		return;

	current_port = priv->vxlan_port;
	if (current_port && current_port != port) {
		en_warn(priv, "vxlan port %d configured, can't add port %d\n",
			ntohs(current_port), ntohs(port));
		return;
	}

	priv->vxlan_port = port;
	queue_work(priv->mdev->workqueue, &priv->vxlan_add_task);
}

static void mlx4_en_del_vxlan_port(struct  net_device *dev,
				   struct udp_tunnel_info *ti)
{
	struct mlx4_en_priv *priv = netdev_priv(dev);
	__be16 port = ti->port;
	__be16 current_port;

	if (ti->type != UDP_TUNNEL_TYPE_VXLAN)
		return;

	if (ti->sa_family != AF_INET)
		return;

	if (priv->mdev->dev->caps.tunnel_offload_mode != MLX4_TUNNEL_OFFLOAD_MODE_VXLAN)
		return;

	current_port = priv->vxlan_port;
	if (current_port != port) {
		en_dbg(DRV, priv, "vxlan port %d isn't configured, ignoring\n", ntohs(port));
		return;
	}

	queue_work(priv->mdev->workqueue, &priv->vxlan_del_task);
}

static netdev_features_t mlx4_en_features_check(struct sk_buff *skb,
						struct net_device *dev,
						netdev_features_t features)
{
	features = vlan_features_check(skb, features);
	features = vxlan_features_check(skb, features);

	/* The ConnectX-3 doesn't support outer IPv6 checksums but it does
	 * support inner IPv6 checksums and segmentation so  we need to
	 * strip that feature if this is an IPv6 encapsulated frame.
	 */
	if (skb->encapsulation &&
	    (skb->ip_summed == CHECKSUM_PARTIAL)) {
		struct mlx4_en_priv *priv = netdev_priv(dev);

		if (!priv->vxlan_port ||
		    (ip_hdr(skb)->version != 4) ||
		    (udp_hdr(skb)->dest != priv->vxlan_port))
			features &= ~(NETIF_F_CSUM_MASK | NETIF_F_GSO_MASK);
	}

	return features;
}

static int mlx4_en_set_tx_maxrate(struct net_device *dev, int queue_index, u32 maxrate)
{
	struct mlx4_en_priv *priv = netdev_priv(dev);
	struct mlx4_en_tx_ring *tx_ring = priv->tx_ring[queue_index];
	struct mlx4_update_qp_params params;
	int err;

	if (!(priv->mdev->dev->caps.flags2 & MLX4_DEV_CAP_FLAG2_QP_RATE_LIMIT))
		return -EOPNOTSUPP;

	/* rate provided to us in Mbs, check if it fits into 12 bits, if not use Gbs */
	if (maxrate >> 12) {
		params.rate_unit = MLX4_QP_RATE_LIMIT_GBS;
		params.rate_val  = maxrate / 1000;
	} else if (maxrate) {
		params.rate_unit = MLX4_QP_RATE_LIMIT_MBS;
		params.rate_val  = maxrate;
	} else { /* zero serves to revoke the QP rate-limitation */
		params.rate_unit = 0;
		params.rate_val  = 0;
	}

	err = mlx4_update_qp(priv->mdev->dev, tx_ring->qpn, MLX4_UPDATE_QP_RATE_LIMIT,
			     &params);
	return err;
}

static int mlx4_xdp_set(struct net_device *dev, struct bpf_prog *prog)
{
	struct mlx4_en_priv *priv = netdev_priv(dev);
	struct mlx4_en_dev *mdev = priv->mdev;
	struct bpf_prog *old_prog;
	int xdp_ring_num;
	int port_up = 0;
	int err;
	int i;

	xdp_ring_num = prog ? ALIGN(priv->rx_ring_num, MLX4_EN_NUM_UP) : 0;

	/* No need to reconfigure buffers when simply swapping the
	 * program for a new one.
	 */
	if (priv->xdp_ring_num == xdp_ring_num) {
		if (prog) {
			prog = bpf_prog_add(prog, priv->rx_ring_num - 1);
			if (IS_ERR(prog))
				return PTR_ERR(prog);
		}
		mutex_lock(&mdev->state_lock);
		for (i = 0; i < priv->rx_ring_num; i++) {
			old_prog = rcu_dereference_protected(
					priv->rx_ring[i]->xdp_prog,
					lockdep_is_held(&mdev->state_lock));
			rcu_assign_pointer(priv->rx_ring[i]->xdp_prog, prog);
			if (old_prog)
				bpf_prog_put(old_prog);
		}
		mutex_unlock(&mdev->state_lock);
		return 0;
	}

	if (priv->num_frags > 1) {
		en_err(priv, "Cannot set XDP if MTU requires multiple frags\n");
		return -EOPNOTSUPP;
	}

	if (priv->tx_ring_num < xdp_ring_num + MLX4_EN_NUM_UP) {
		en_err(priv,
		       "Minimum %d tx channels required to run XDP\n",
		       (xdp_ring_num + MLX4_EN_NUM_UP) / MLX4_EN_NUM_UP);
		return -EINVAL;
	}

	if (prog) {
		prog = bpf_prog_add(prog, priv->rx_ring_num - 1);
		if (IS_ERR(prog))
			return PTR_ERR(prog);
	}

	mutex_lock(&mdev->state_lock);
	if (priv->port_up) {
		port_up = 1;
		mlx4_en_stop_port(dev, 1);
	}

	priv->xdp_ring_num = xdp_ring_num;
	netif_set_real_num_tx_queues(dev, priv->tx_ring_num -
							priv->xdp_ring_num);

	for (i = 0; i < priv->rx_ring_num; i++) {
		old_prog = rcu_dereference_protected(
					priv->rx_ring[i]->xdp_prog,
					lockdep_is_held(&mdev->state_lock));
		rcu_assign_pointer(priv->rx_ring[i]->xdp_prog, prog);
		if (old_prog)
			bpf_prog_put(old_prog);
	}

	if (port_up) {
		err = mlx4_en_start_port(dev);
		if (err) {
			en_err(priv, "Failed starting port %d for XDP change\n",
			       priv->port);
			queue_work(mdev->workqueue, &priv->watchdog_task);
		}
	}

	mutex_unlock(&mdev->state_lock);
	return 0;
}

static bool mlx4_xdp_attached(struct net_device *dev)
{
	struct mlx4_en_priv *priv = netdev_priv(dev);

	return !!priv->xdp_ring_num;
}

static int mlx4_xdp(struct net_device *dev, struct netdev_xdp *xdp)
{
	switch (xdp->command) {
	case XDP_SETUP_PROG:
		return mlx4_xdp_set(dev, xdp->prog);
	case XDP_QUERY_PROG:
		xdp->prog_attached = mlx4_xdp_attached(dev);
		return 0;
	default:
		return -EINVAL;
	}
}

static const struct net_device_ops mlx4_netdev_ops = {
	.ndo_open		= mlx4_en_open,
	.ndo_stop		= mlx4_en_close,
	.ndo_start_xmit		= mlx4_en_xmit,
	.ndo_select_queue	= mlx4_en_select_queue,
	.ndo_get_stats64	= mlx4_en_get_stats64,
	.ndo_set_rx_mode	= mlx4_en_set_rx_mode,
	.ndo_set_mac_address	= mlx4_en_set_mac,
	.ndo_validate_addr	= eth_validate_addr,
	.ndo_change_mtu		= mlx4_en_change_mtu,
	.ndo_do_ioctl		= mlx4_en_ioctl,
	.ndo_tx_timeout		= mlx4_en_tx_timeout,
	.ndo_vlan_rx_add_vid	= mlx4_en_vlan_rx_add_vid,
	.ndo_vlan_rx_kill_vid	= mlx4_en_vlan_rx_kill_vid,
#ifdef CONFIG_NET_POLL_CONTROLLER
	.ndo_poll_controller	= mlx4_en_netpoll,
#endif
	.ndo_set_features	= mlx4_en_set_features,
	.ndo_fix_features	= mlx4_en_fix_features,
	.ndo_setup_tc		= __mlx4_en_setup_tc,
#ifdef CONFIG_RFS_ACCEL
	.ndo_rx_flow_steer	= mlx4_en_filter_rfs,
#endif
	.ndo_get_phys_port_id	= mlx4_en_get_phys_port_id,
	.ndo_udp_tunnel_add	= mlx4_en_add_vxlan_port,
	.ndo_udp_tunnel_del	= mlx4_en_del_vxlan_port,
	.ndo_features_check	= mlx4_en_features_check,
	.ndo_set_tx_maxrate	= mlx4_en_set_tx_maxrate,
	.ndo_xdp		= mlx4_xdp,
};

static const struct net_device_ops mlx4_netdev_ops_master = {
	.ndo_open		= mlx4_en_open,
	.ndo_stop		= mlx4_en_close,
	.ndo_start_xmit		= mlx4_en_xmit,
	.ndo_select_queue	= mlx4_en_select_queue,
	.ndo_get_stats64	= mlx4_en_get_stats64,
	.ndo_set_rx_mode	= mlx4_en_set_rx_mode,
	.ndo_set_mac_address	= mlx4_en_set_mac,
	.ndo_validate_addr	= eth_validate_addr,
	.ndo_change_mtu		= mlx4_en_change_mtu,
	.ndo_tx_timeout		= mlx4_en_tx_timeout,
	.ndo_vlan_rx_add_vid	= mlx4_en_vlan_rx_add_vid,
	.ndo_vlan_rx_kill_vid	= mlx4_en_vlan_rx_kill_vid,
	.ndo_set_vf_mac		= mlx4_en_set_vf_mac,
	.ndo_set_vf_vlan	= mlx4_en_set_vf_vlan,
	.ndo_set_vf_rate	= mlx4_en_set_vf_rate,
	.ndo_set_vf_spoofchk	= mlx4_en_set_vf_spoofchk,
	.ndo_set_vf_link_state	= mlx4_en_set_vf_link_state,
	.ndo_get_vf_stats       = mlx4_en_get_vf_stats,
	.ndo_get_vf_config	= mlx4_en_get_vf_config,
#ifdef CONFIG_NET_POLL_CONTROLLER
	.ndo_poll_controller	= mlx4_en_netpoll,
#endif
	.ndo_set_features	= mlx4_en_set_features,
	.ndo_fix_features	= mlx4_en_fix_features,
	.ndo_setup_tc		= __mlx4_en_setup_tc,
#ifdef CONFIG_RFS_ACCEL
	.ndo_rx_flow_steer	= mlx4_en_filter_rfs,
#endif
	.ndo_get_phys_port_id	= mlx4_en_get_phys_port_id,
	.ndo_udp_tunnel_add	= mlx4_en_add_vxlan_port,
	.ndo_udp_tunnel_del	= mlx4_en_del_vxlan_port,
	.ndo_features_check	= mlx4_en_features_check,
	.ndo_set_tx_maxrate	= mlx4_en_set_tx_maxrate,
	.ndo_xdp		= mlx4_xdp,
};

struct mlx4_en_bond {
	struct work_struct work;
	struct mlx4_en_priv *priv;
	int is_bonded;
	struct mlx4_port_map port_map;
};

static void mlx4_en_bond_work(struct work_struct *work)
{
	struct mlx4_en_bond *bond = container_of(work,
						     struct mlx4_en_bond,
						     work);
	int err = 0;
	struct mlx4_dev *dev = bond->priv->mdev->dev;

	if (bond->is_bonded) {
		if (!mlx4_is_bonded(dev)) {
			err = mlx4_bond(dev);
			if (err)
				en_err(bond->priv, "Fail to bond device\n");
		}
		if (!err) {
			err = mlx4_port_map_set(dev, &bond->port_map);
			if (err)
				en_err(bond->priv, "Fail to set port map [%d][%d]: %d\n",
				       bond->port_map.port1,
				       bond->port_map.port2,
				       err);
		}
	} else if (mlx4_is_bonded(dev)) {
		err = mlx4_unbond(dev);
		if (err)
			en_err(bond->priv, "Fail to unbond device\n");
	}
	dev_put(bond->priv->dev);
	kfree(bond);
}

static int mlx4_en_queue_bond_work(struct mlx4_en_priv *priv, int is_bonded,
				   u8 v2p_p1, u8 v2p_p2)
{
	struct mlx4_en_bond *bond = NULL;

	bond = kzalloc(sizeof(*bond), GFP_ATOMIC);
	if (!bond)
		return -ENOMEM;

	INIT_WORK(&bond->work, mlx4_en_bond_work);
	bond->priv = priv;
	bond->is_bonded = is_bonded;
	bond->port_map.port1 = v2p_p1;
	bond->port_map.port2 = v2p_p2;
	dev_hold(priv->dev);
	queue_work(priv->mdev->workqueue, &bond->work);
	return 0;
}

int mlx4_en_netdev_event(struct notifier_block *this,
			 unsigned long event, void *ptr)
{
	struct net_device *ndev = netdev_notifier_info_to_dev(ptr);
	u8 port = 0;
	struct mlx4_en_dev *mdev;
	struct mlx4_dev *dev;
	int i, num_eth_ports = 0;
	bool do_bond = true;
	struct mlx4_en_priv *priv;
	u8 v2p_port1 = 0;
	u8 v2p_port2 = 0;

	if (!net_eq(dev_net(ndev), &init_net))
		return NOTIFY_DONE;

	mdev = container_of(this, struct mlx4_en_dev, nb);
	dev = mdev->dev;

	/* Go into this mode only when two network devices set on two ports
	 * of the same mlx4 device are slaves of the same bonding master
	 */
	mlx4_foreach_port(i, dev, MLX4_PORT_TYPE_ETH) {
		++num_eth_ports;
		if (!port && (mdev->pndev[i] == ndev))
			port = i;
		mdev->upper[i] = mdev->pndev[i] ?
			netdev_master_upper_dev_get(mdev->pndev[i]) : NULL;
		/* condition not met: network device is a slave */
		if (!mdev->upper[i])
			do_bond = false;
		if (num_eth_ports < 2)
			continue;
		/* condition not met: same master */
		if (mdev->upper[i] != mdev->upper[i-1])
			do_bond = false;
	}
	/* condition not met: 2 salves */
	do_bond = (num_eth_ports ==  2) ? do_bond : false;

	/* handle only events that come with enough info */
	if ((do_bond && (event != NETDEV_BONDING_INFO)) || !port)
		return NOTIFY_DONE;

	priv = netdev_priv(ndev);
	if (do_bond) {
		struct netdev_notifier_bonding_info *notifier_info = ptr;
		struct netdev_bonding_info *bonding_info =
			&notifier_info->bonding_info;

		/* required mode 1, 2 or 4 */
		if ((bonding_info->master.bond_mode != BOND_MODE_ACTIVEBACKUP) &&
		    (bonding_info->master.bond_mode != BOND_MODE_XOR) &&
		    (bonding_info->master.bond_mode != BOND_MODE_8023AD))
			do_bond = false;

		/* require exactly 2 slaves */
		if (bonding_info->master.num_slaves != 2)
			do_bond = false;

		/* calc v2p */
		if (do_bond) {
			if (bonding_info->master.bond_mode ==
			    BOND_MODE_ACTIVEBACKUP) {
				/* in active-backup mode virtual ports are
				 * mapped to the physical port of the active
				 * slave */
				if (bonding_info->slave.state ==
				    BOND_STATE_BACKUP) {
					if (port == 1) {
						v2p_port1 = 2;
						v2p_port2 = 2;
					} else {
						v2p_port1 = 1;
						v2p_port2 = 1;
					}
				} else { /* BOND_STATE_ACTIVE */
					if (port == 1) {
						v2p_port1 = 1;
						v2p_port2 = 1;
					} else {
						v2p_port1 = 2;
						v2p_port2 = 2;
					}
				}
			} else { /* Active-Active */
				/* in active-active mode a virtual port is
				 * mapped to the native physical port if and only
				 * if the physical port is up */
				__s8 link = bonding_info->slave.link;

				if (port == 1)
					v2p_port2 = 2;
				else
					v2p_port1 = 1;
				if ((link == BOND_LINK_UP) ||
				    (link == BOND_LINK_FAIL)) {
					if (port == 1)
						v2p_port1 = 1;
					else
						v2p_port2 = 2;
				} else { /* BOND_LINK_DOWN || BOND_LINK_BACK */
					if (port == 1)
						v2p_port1 = 2;
					else
						v2p_port2 = 1;
				}
			}
		}
	}

	mlx4_en_queue_bond_work(priv, do_bond,
				v2p_port1, v2p_port2);

	return NOTIFY_DONE;
}

void mlx4_en_update_pfc_stats_bitmap(struct mlx4_dev *dev,
				     struct mlx4_en_stats_bitmap *stats_bitmap,
				     u8 rx_ppp, u8 rx_pause,
				     u8 tx_ppp, u8 tx_pause)
{
	int last_i = NUM_MAIN_STATS + NUM_PORT_STATS + NUM_PF_STATS;

	if (!mlx4_is_slave(dev) &&
	    (dev->caps.flags2 & MLX4_DEV_CAP_FLAG2_FLOWSTATS_EN)) {
		mutex_lock(&stats_bitmap->mutex);
		bitmap_clear(stats_bitmap->bitmap, last_i, NUM_FLOW_STATS);

		if (rx_ppp)
			bitmap_set(stats_bitmap->bitmap, last_i,
				   NUM_FLOW_PRIORITY_STATS_RX);
		last_i += NUM_FLOW_PRIORITY_STATS_RX;

		if (rx_pause && !(rx_ppp))
			bitmap_set(stats_bitmap->bitmap, last_i,
				   NUM_FLOW_STATS_RX);
		last_i += NUM_FLOW_STATS_RX;

		if (tx_ppp)
			bitmap_set(stats_bitmap->bitmap, last_i,
				   NUM_FLOW_PRIORITY_STATS_TX);
		last_i += NUM_FLOW_PRIORITY_STATS_TX;

		if (tx_pause && !(tx_ppp))
			bitmap_set(stats_bitmap->bitmap, last_i,
				   NUM_FLOW_STATS_TX);
		last_i += NUM_FLOW_STATS_TX;

		mutex_unlock(&stats_bitmap->mutex);
	}
}

void mlx4_en_set_stats_bitmap(struct mlx4_dev *dev,
			      struct mlx4_en_stats_bitmap *stats_bitmap,
			      u8 rx_ppp, u8 rx_pause,
			      u8 tx_ppp, u8 tx_pause)
{
	int last_i = 0;

	mutex_init(&stats_bitmap->mutex);
	bitmap_zero(stats_bitmap->bitmap, NUM_ALL_STATS);

	if (mlx4_is_slave(dev)) {
		bitmap_set(stats_bitmap->bitmap, last_i +
					 MLX4_FIND_NETDEV_STAT(rx_packets), 1);
		bitmap_set(stats_bitmap->bitmap, last_i +
					 MLX4_FIND_NETDEV_STAT(tx_packets), 1);
		bitmap_set(stats_bitmap->bitmap, last_i +
					 MLX4_FIND_NETDEV_STAT(rx_bytes), 1);
		bitmap_set(stats_bitmap->bitmap, last_i +
					 MLX4_FIND_NETDEV_STAT(tx_bytes), 1);
		bitmap_set(stats_bitmap->bitmap, last_i +
					 MLX4_FIND_NETDEV_STAT(rx_dropped), 1);
		bitmap_set(stats_bitmap->bitmap, last_i +
					 MLX4_FIND_NETDEV_STAT(tx_dropped), 1);
	} else {
		bitmap_set(stats_bitmap->bitmap, last_i, NUM_MAIN_STATS);
	}
	last_i += NUM_MAIN_STATS;

	bitmap_set(stats_bitmap->bitmap, last_i, NUM_PORT_STATS);
	last_i += NUM_PORT_STATS;

	if (mlx4_is_master(dev))
		bitmap_set(stats_bitmap->bitmap, last_i,
			   NUM_PF_STATS);
	last_i += NUM_PF_STATS;

	mlx4_en_update_pfc_stats_bitmap(dev, stats_bitmap,
					rx_ppp, rx_pause,
					tx_ppp, tx_pause);
	last_i += NUM_FLOW_STATS;

	if (!mlx4_is_slave(dev))
		bitmap_set(stats_bitmap->bitmap, last_i, NUM_PKT_STATS);
}

int mlx4_en_init_netdev(struct mlx4_en_dev *mdev, int port,
			struct mlx4_en_port_profile *prof)
{
	struct net_device *dev;
	struct mlx4_en_priv *priv;
	int i;
	int err;

	dev = alloc_etherdev_mqs(sizeof(struct mlx4_en_priv),
				 MAX_TX_RINGS, MAX_RX_RINGS);
	if (dev == NULL)
		return -ENOMEM;

	netif_set_real_num_tx_queues(dev, prof->tx_ring_num);
	netif_set_real_num_rx_queues(dev, prof->rx_ring_num);

	SET_NETDEV_DEV(dev, &mdev->dev->persist->pdev->dev);
	dev->dev_port = port - 1;

	/*
	 * Initialize driver private data
	 */

	priv = netdev_priv(dev);
	memset(priv, 0, sizeof(struct mlx4_en_priv));
	priv->counter_index = MLX4_SINK_COUNTER_INDEX(mdev->dev);
	spin_lock_init(&priv->stats_lock);
	INIT_WORK(&priv->rx_mode_task, mlx4_en_do_set_rx_mode);
	INIT_WORK(&priv->watchdog_task, mlx4_en_restart);
	INIT_WORK(&priv->linkstate_task, mlx4_en_linkstate);
	INIT_DELAYED_WORK(&priv->stats_task, mlx4_en_do_get_stats);
	INIT_DELAYED_WORK(&priv->service_task, mlx4_en_service_task);
	INIT_WORK(&priv->vxlan_add_task, mlx4_en_add_vxlan_offloads);
	INIT_WORK(&priv->vxlan_del_task, mlx4_en_del_vxlan_offloads);
#ifdef CONFIG_RFS_ACCEL
	INIT_LIST_HEAD(&priv->filters);
	spin_lock_init(&priv->filters_lock);
#endif

	priv->dev = dev;
	priv->mdev = mdev;
	priv->ddev = &mdev->pdev->dev;
	priv->prof = prof;
	priv->port = port;
	priv->port_up = false;
	priv->flags = prof->flags;
	priv->pflags = MLX4_EN_PRIV_FLAGS_BLUEFLAME;
	priv->ctrl_flags = cpu_to_be32(MLX4_WQE_CTRL_CQ_UPDATE |
			MLX4_WQE_CTRL_SOLICITED);
	priv->num_tx_rings_p_up = mdev->profile.num_tx_rings_p_up;
	priv->tx_ring_num = prof->tx_ring_num;
	priv->tx_work_limit = MLX4_EN_DEFAULT_TX_WORK;
	netdev_rss_key_fill(priv->rss_key, sizeof(priv->rss_key));

	priv->tx_ring = kzalloc(sizeof(struct mlx4_en_tx_ring *) * MAX_TX_RINGS,
				GFP_KERNEL);
	if (!priv->tx_ring) {
		err = -ENOMEM;
		goto out;
	}
	priv->tx_cq = kzalloc(sizeof(struct mlx4_en_cq *) * MAX_TX_RINGS,
			      GFP_KERNEL);
	if (!priv->tx_cq) {
		err = -ENOMEM;
		goto out;
	}
	priv->rx_ring_num = prof->rx_ring_num;
	priv->cqe_factor = (mdev->dev->caps.cqe_size == 64) ? 1 : 0;
	priv->cqe_size = mdev->dev->caps.cqe_size;
	priv->mac_index = -1;
	priv->msg_enable = MLX4_EN_MSG_LEVEL;
#ifdef CONFIG_MLX4_EN_DCB
	if (!mlx4_is_slave(priv->mdev->dev)) {
		priv->dcbx_cap = DCB_CAP_DCBX_VER_CEE | DCB_CAP_DCBX_HOST |
			DCB_CAP_DCBX_VER_IEEE;
		priv->flags |= MLX4_EN_DCB_ENABLED;
		priv->cee_config.pfc_state = false;

		for (i = 0; i < MLX4_EN_NUM_UP; i++)
			priv->cee_config.dcb_pfc[i] = pfc_disabled;

		if (mdev->dev->caps.flags2 & MLX4_DEV_CAP_FLAG2_ETS_CFG) {
			dev->dcbnl_ops = &mlx4_en_dcbnl_ops;
		} else {
			en_info(priv, "enabling only PFC DCB ops\n");
			dev->dcbnl_ops = &mlx4_en_dcbnl_pfc_ops;
		}
	}
#endif

	for (i = 0; i < MLX4_EN_MAC_HASH_SIZE; ++i)
		INIT_HLIST_HEAD(&priv->mac_hash[i]);

	/* Query for default mac and max mtu */
	priv->max_mtu = mdev->dev->caps.eth_mtu_cap[priv->port];

	if (mdev->dev->caps.rx_checksum_flags_port[priv->port] &
	    MLX4_RX_CSUM_MODE_VAL_NON_TCP_UDP)
		priv->flags |= MLX4_EN_FLAG_RX_CSUM_NON_TCP_UDP;

	/* Set default MAC */
	dev->addr_len = ETH_ALEN;
	mlx4_en_u64_to_mac(dev->dev_addr, mdev->dev->caps.def_mac[priv->port]);
	if (!is_valid_ether_addr(dev->dev_addr)) {
		en_err(priv, "Port: %d, invalid mac burned: %pM, quiting\n",
		       priv->port, dev->dev_addr);
		err = -EINVAL;
		goto out;
	} else if (mlx4_is_slave(priv->mdev->dev) &&
		   (priv->mdev->dev->port_random_macs & 1 << priv->port)) {
		/* Random MAC was assigned in mlx4_slave_cap
		 * in mlx4_core module
		 */
		dev->addr_assign_type |= NET_ADDR_RANDOM;
		en_warn(priv, "Assigned random MAC address %pM\n", dev->dev_addr);
	}

	memcpy(priv->current_mac, dev->dev_addr, sizeof(priv->current_mac));

	priv->stride = roundup_pow_of_two(sizeof(struct mlx4_en_rx_desc) +
					  DS_SIZE * MLX4_EN_MAX_RX_FRAGS);
	err = mlx4_en_alloc_resources(priv);
	if (err)
		goto out;

	/* Initialize time stamping config */
	priv->hwtstamp_config.flags = 0;
	priv->hwtstamp_config.tx_type = HWTSTAMP_TX_OFF;
	priv->hwtstamp_config.rx_filter = HWTSTAMP_FILTER_NONE;

	/* Allocate page for receive rings */
	err = mlx4_alloc_hwq_res(mdev->dev, &priv->res,
				MLX4_EN_PAGE_SIZE);
	if (err) {
		en_err(priv, "Failed to allocate page for rx qps\n");
		goto out;
	}
	priv->allocated = 1;

	/*
	 * Initialize netdev entry points
	 */
	if (mlx4_is_master(priv->mdev->dev))
		dev->netdev_ops = &mlx4_netdev_ops_master;
	else
		dev->netdev_ops = &mlx4_netdev_ops;
	dev->watchdog_timeo = MLX4_EN_WATCHDOG_TIMEOUT;
	netif_set_real_num_tx_queues(dev, priv->tx_ring_num);
	netif_set_real_num_rx_queues(dev, priv->rx_ring_num);

	dev->ethtool_ops = &mlx4_en_ethtool_ops;

	/*
	 * Set driver features
	 */
	dev->hw_features = NETIF_F_SG | NETIF_F_IP_CSUM | NETIF_F_IPV6_CSUM;
	if (mdev->LSO_support)
		dev->hw_features |= NETIF_F_TSO | NETIF_F_TSO6;

	dev->vlan_features = dev->hw_features;

	dev->hw_features |= NETIF_F_RXCSUM | NETIF_F_RXHASH;
	dev->features = dev->hw_features | NETIF_F_HIGHDMA |
			NETIF_F_HW_VLAN_CTAG_TX | NETIF_F_HW_VLAN_CTAG_RX |
			NETIF_F_HW_VLAN_CTAG_FILTER;
	dev->hw_features |= NETIF_F_LOOPBACK |
			NETIF_F_HW_VLAN_CTAG_TX | NETIF_F_HW_VLAN_CTAG_RX;

	if (!(mdev->dev->caps.flags2 & MLX4_DEV_CAP_FLAG2_SKIP_OUTER_VLAN)) {
		dev->features |= NETIF_F_HW_VLAN_STAG_RX |
			NETIF_F_HW_VLAN_STAG_FILTER;
		dev->hw_features |= NETIF_F_HW_VLAN_STAG_RX;
	}

	if (mlx4_is_slave(mdev->dev)) {
		bool vlan_offload_disabled;
		int phv;

		err = get_phv_bit(mdev->dev, port, &phv);
		if (!err && phv) {
			dev->hw_features |= NETIF_F_HW_VLAN_STAG_TX;
			priv->pflags |= MLX4_EN_PRIV_FLAGS_PHV;
		}
		err = mlx4_get_is_vlan_offload_disabled(mdev->dev, port,
							&vlan_offload_disabled);
		if (!err && vlan_offload_disabled) {
			dev->hw_features &= ~(NETIF_F_HW_VLAN_CTAG_TX |
					      NETIF_F_HW_VLAN_CTAG_RX |
					      NETIF_F_HW_VLAN_STAG_TX |
					      NETIF_F_HW_VLAN_STAG_RX);
			dev->features &= ~(NETIF_F_HW_VLAN_CTAG_TX |
					   NETIF_F_HW_VLAN_CTAG_RX |
					   NETIF_F_HW_VLAN_STAG_TX |
					   NETIF_F_HW_VLAN_STAG_RX);
		}
	} else {
		if (mdev->dev->caps.flags2 & MLX4_DEV_CAP_FLAG2_PHV_EN &&
		    !(mdev->dev->caps.flags2 &
		      MLX4_DEV_CAP_FLAG2_SKIP_OUTER_VLAN))
			dev->hw_features |= NETIF_F_HW_VLAN_STAG_TX;
	}

	if (mdev->dev->caps.flags & MLX4_DEV_CAP_FLAG_FCS_KEEP)
		dev->hw_features |= NETIF_F_RXFCS;

	if (mdev->dev->caps.flags2 & MLX4_DEV_CAP_FLAG2_IGNORE_FCS)
		dev->hw_features |= NETIF_F_RXALL;

	if (mdev->dev->caps.steering_mode ==
	    MLX4_STEERING_MODE_DEVICE_MANAGED &&
	    mdev->dev->caps.dmfs_high_steer_mode != MLX4_STEERING_DMFS_A0_STATIC)
		dev->hw_features |= NETIF_F_NTUPLE;

	if (mdev->dev->caps.steering_mode != MLX4_STEERING_MODE_A0)
		dev->priv_flags |= IFF_UNICAST_FLT;

	/* Setting a default hash function value */
	if (mdev->dev->caps.flags2 & MLX4_DEV_CAP_FLAG2_RSS_TOP) {
		priv->rss_hash_fn = ETH_RSS_HASH_TOP;
	} else if (mdev->dev->caps.flags2 & MLX4_DEV_CAP_FLAG2_RSS_XOR) {
		priv->rss_hash_fn = ETH_RSS_HASH_XOR;
	} else {
		en_warn(priv,
			"No RSS hash capabilities exposed, using Toeplitz\n");
		priv->rss_hash_fn = ETH_RSS_HASH_TOP;
	}

	if (mdev->dev->caps.tunnel_offload_mode == MLX4_TUNNEL_OFFLOAD_MODE_VXLAN) {
		dev->hw_features |= NETIF_F_GSO_UDP_TUNNEL |
				    NETIF_F_GSO_UDP_TUNNEL_CSUM |
				    NETIF_F_GSO_PARTIAL;
		dev->features    |= NETIF_F_GSO_UDP_TUNNEL |
				    NETIF_F_GSO_UDP_TUNNEL_CSUM |
				    NETIF_F_GSO_PARTIAL;
		dev->gso_partial_features = NETIF_F_GSO_UDP_TUNNEL_CSUM;
	}

	mdev->pndev[port] = dev;
	mdev->upper[port] = NULL;

	netif_carrier_off(dev);
	mlx4_en_set_default_moderation(priv);

	en_warn(priv, "Using %d TX rings\n", prof->tx_ring_num);
	en_warn(priv, "Using %d RX rings\n", prof->rx_ring_num);

	mlx4_en_update_loopback_state(priv->dev, priv->dev->features);

	/* Configure port */
	mlx4_en_calc_rx_buf(dev);
	err = mlx4_SET_PORT_general(mdev->dev, priv->port,
				    priv->rx_skb_size + ETH_FCS_LEN,
				    prof->tx_pause, prof->tx_ppp,
				    prof->rx_pause, prof->rx_ppp);
	if (err) {
		en_err(priv, "Failed setting port general configurations for port %d, with error %d\n",
		       priv->port, err);
		goto out;
	}

	if (mdev->dev->caps.tunnel_offload_mode == MLX4_TUNNEL_OFFLOAD_MODE_VXLAN) {
		err = mlx4_SET_PORT_VXLAN(mdev->dev, priv->port, VXLAN_STEER_BY_OUTER_MAC, 1);
		if (err) {
			en_err(priv, "Failed setting port L2 tunnel configuration, err %d\n",
			       err);
			goto out;
		}
	}

	/* Init port */
	en_warn(priv, "Initializing port\n");
	err = mlx4_INIT_PORT(mdev->dev, priv->port);
	if (err) {
		en_err(priv, "Failed Initializing port\n");
		goto out;
	}
	queue_delayed_work(mdev->workqueue, &priv->stats_task, STATS_DELAY);

	/* Initialize time stamp mechanism */
	if (mdev->dev->caps.flags2 & MLX4_DEV_CAP_FLAG2_TS)
		mlx4_en_init_timestamp(mdev);

	queue_delayed_work(mdev->workqueue, &priv->service_task,
			   SERVICE_TASK_DELAY);

	mlx4_en_set_stats_bitmap(mdev->dev, &priv->stats_bitmap,
				 mdev->profile.prof[priv->port].rx_ppp,
				 mdev->profile.prof[priv->port].rx_pause,
				 mdev->profile.prof[priv->port].tx_ppp,
				 mdev->profile.prof[priv->port].tx_pause);

	err = register_netdev(dev);
	if (err) {
		en_err(priv, "Netdev registration failed for port %d\n", port);
		goto out;
	}

	priv->registered = 1;
	devlink_port_type_eth_set(mlx4_get_devlink_port(mdev->dev, priv->port),
				  dev);

	return 0;

out:
	mlx4_en_destroy_netdev(dev);
	return err;
}

int mlx4_en_reset_config(struct net_device *dev,
			 struct hwtstamp_config ts_config,
			 netdev_features_t features)
{
	struct mlx4_en_priv *priv = netdev_priv(dev);
	struct mlx4_en_dev *mdev = priv->mdev;
	struct mlx4_en_port_profile new_prof;
	struct mlx4_en_priv *tmp;
	int port_up = 0;
	int err = 0;

	if (priv->hwtstamp_config.tx_type == ts_config.tx_type &&
	    priv->hwtstamp_config.rx_filter == ts_config.rx_filter &&
	    !DEV_FEATURE_CHANGED(dev, features, NETIF_F_HW_VLAN_CTAG_RX) &&
	    !DEV_FEATURE_CHANGED(dev, features, NETIF_F_RXFCS))
		return 0; /* Nothing to change */

	if (DEV_FEATURE_CHANGED(dev, features, NETIF_F_HW_VLAN_CTAG_RX) &&
	    (features & NETIF_F_HW_VLAN_CTAG_RX) &&
	    (priv->hwtstamp_config.rx_filter != HWTSTAMP_FILTER_NONE)) {
		en_warn(priv, "Can't turn ON rx vlan offload while time-stamping rx filter is ON\n");
		return -EINVAL;
	}

	tmp = kzalloc(sizeof(*tmp), GFP_KERNEL);
	if (!tmp)
		return -ENOMEM;

	mutex_lock(&mdev->state_lock);

	memcpy(&new_prof, priv->prof, sizeof(struct mlx4_en_port_profile));
	memcpy(&new_prof.hwtstamp_config, &ts_config, sizeof(ts_config));

	err = mlx4_en_try_alloc_resources(priv, tmp, &new_prof);
	if (err)
		goto out;

	if (priv->port_up) {
		port_up = 1;
		mlx4_en_stop_port(dev, 1);
	}

	en_warn(priv, "Changing device configuration rx filter(%x) rx vlan(%x)\n",
		ts_config.rx_filter,
		!!(features & NETIF_F_HW_VLAN_CTAG_RX));

	mlx4_en_safe_replace_resources(priv, tmp);

	if (DEV_FEATURE_CHANGED(dev, features, NETIF_F_HW_VLAN_CTAG_RX)) {
		if (features & NETIF_F_HW_VLAN_CTAG_RX)
			dev->features |= NETIF_F_HW_VLAN_CTAG_RX;
		else
			dev->features &= ~NETIF_F_HW_VLAN_CTAG_RX;
	} else if (ts_config.rx_filter == HWTSTAMP_FILTER_NONE) {
		/* RX time-stamping is OFF, update the RX vlan offload
		 * to the latest wanted state
		 */
		if (dev->wanted_features & NETIF_F_HW_VLAN_CTAG_RX)
			dev->features |= NETIF_F_HW_VLAN_CTAG_RX;
		else
			dev->features &= ~NETIF_F_HW_VLAN_CTAG_RX;
	}

	if (DEV_FEATURE_CHANGED(dev, features, NETIF_F_RXFCS)) {
		if (features & NETIF_F_RXFCS)
			dev->features |= NETIF_F_RXFCS;
		else
			dev->features &= ~NETIF_F_RXFCS;
	}

	/* RX vlan offload and RX time-stamping can't co-exist !
	 * Regardless of the caller's choice,
	 * Turn Off RX vlan offload in case of time-stamping is ON
	 */
	if (ts_config.rx_filter != HWTSTAMP_FILTER_NONE) {
		if (dev->features & NETIF_F_HW_VLAN_CTAG_RX)
			en_warn(priv, "Turning off RX vlan offload since RX time-stamping is ON\n");
		dev->features &= ~NETIF_F_HW_VLAN_CTAG_RX;
	}

	if (port_up) {
		err = mlx4_en_start_port(dev);
		if (err)
			en_err(priv, "Failed starting port\n");
	}

out:
	mutex_unlock(&mdev->state_lock);
	kfree(tmp);
	if (!err)
		netdev_features_change(dev);
	return err;
}<|MERGE_RESOLUTION|>--- conflicted
+++ resolved
@@ -2191,13 +2191,7 @@
 	kfree(priv->tx_ring);
 	kfree(priv->tx_cq);
 
-<<<<<<< HEAD
-	if (!shutdown)
-		free_netdev(dev);
-	dev->ethtool_ops = NULL;
-=======
 	free_netdev(dev);
->>>>>>> a5de5b74
 }
 
 static int mlx4_en_change_mtu(struct net_device *dev, int new_mtu)
