--- conflicted
+++ resolved
@@ -47,11 +47,7 @@
 struct set_config_cmd_payload;
 struct dmub_notification;
 
-<<<<<<< HEAD
-#define DC_VER "3.2.196"
-=======
 #define DC_VER "3.2.198"
->>>>>>> 0db78532
 
 #define MAX_SURFACES 3
 #define MAX_PLANES 6
@@ -217,10 +213,7 @@
 	uint32_t cache_num_ways;
 	uint16_t subvp_fw_processing_delay_us;
 	uint16_t subvp_prefetch_end_to_mall_start_us;
-<<<<<<< HEAD
-=======
 	uint8_t subvp_swath_height_margin_lines; // subvp start line must be aligned to 2 x swath height
->>>>>>> 0db78532
 	uint16_t subvp_pstate_allow_width_us;
 	uint16_t subvp_vertical_int_margin_us;
 	bool seamless_odm;
@@ -360,10 +353,7 @@
 	bool use_pipe_ctx_sync_logic;
 	bool ignore_dpref_ss;
 	bool enable_mipi_converter_optimization;
-<<<<<<< HEAD
-=======
 	bool use_default_clock_table;
->>>>>>> 0db78532
 };
 
 enum visual_confirm {
@@ -764,10 +754,7 @@
 	uint32_t mst_start_top_delay;
 	uint8_t psr_power_use_phy_fsm;
 	enum dml_hostvm_override_opts dml_hostvm_override;
-<<<<<<< HEAD
-=======
 	bool dml_disallow_alternate_prefetch_modes;
->>>>>>> 0db78532
 	bool use_legacy_soc_bb_mechanism;
 	bool exit_idle_opt_for_cursor_updates;
 	bool enable_single_display_2to1_odm_policy;
