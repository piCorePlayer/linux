--- conflicted
+++ resolved
@@ -1142,43 +1142,6 @@
 	}
 }
 
-static struct intel_crtc *
-_get_crtc_for_pipe(struct drm_i915_private *i915, enum pipe pipe)
-{
-	if (!intel_pipe_valid(i915, pipe))
-		return NULL;
-
-	return intel_get_crtc_for_pipe(i915, pipe);
-}
-
-struct intel_crtc *
-intel_dsc_get_bigjoiner_secondary(const struct intel_crtc *primary_crtc)
-{
-	return _get_crtc_for_pipe(to_i915(primary_crtc->base.dev), primary_crtc->pipe + 1);
-}
-
-static struct intel_crtc *
-intel_dsc_get_bigjoiner_primary(const struct intel_crtc *secondary_crtc)
-{
-	return _get_crtc_for_pipe(to_i915(secondary_crtc->base.dev), secondary_crtc->pipe - 1);
-}
-
-void intel_uncompressed_joiner_enable(const struct intel_crtc_state *crtc_state)
-{
-	struct intel_crtc *crtc = to_intel_crtc(crtc_state->uapi.crtc);
-	struct drm_i915_private *dev_priv = to_i915(crtc->base.dev);
-	u32 dss_ctl1_val = 0;
-
-	if (crtc_state->bigjoiner && !crtc_state->dsc.compression_enable) {
-		if (crtc_state->bigjoiner_slave)
-			dss_ctl1_val |= UNCOMPRESSED_JOINER_SLAVE;
-		else
-			dss_ctl1_val |= UNCOMPRESSED_JOINER_MASTER;
-
-		intel_de_write(dev_priv, dss_ctl1_reg(crtc_state), dss_ctl1_val);
-	}
-}
-
 void intel_dsc_enable(struct intel_encoder *encoder,
 		      const struct intel_crtc_state *crtc_state)
 {
@@ -1221,13 +1184,8 @@
 	/* Disable only if either of them is enabled */
 	if (old_crtc_state->dsc.compression_enable ||
 	    old_crtc_state->bigjoiner) {
-<<<<<<< HEAD
-		intel_de_write(dev_priv, dss_ctl1_reg(old_crtc_state), 0);
-		intel_de_write(dev_priv, dss_ctl2_reg(old_crtc_state), 0);
-=======
 		intel_de_write(dev_priv, dss_ctl1_reg(crtc, old_crtc_state->cpu_transcoder), 0);
 		intel_de_write(dev_priv, dss_ctl2_reg(crtc, old_crtc_state->cpu_transcoder), 0);
->>>>>>> df0cc57e
 	}
 }
 
@@ -1237,11 +1195,7 @@
 	struct drm_i915_private *dev_priv = to_i915(crtc->base.dev);
 	u32 dss_ctl1;
 
-<<<<<<< HEAD
-	dss_ctl1 = intel_de_read(dev_priv, dss_ctl1_reg(crtc_state));
-=======
 	dss_ctl1 = intel_de_read(dev_priv, dss_ctl1_reg(crtc, crtc_state->cpu_transcoder));
->>>>>>> df0cc57e
 	if (dss_ctl1 & UNCOMPRESSED_JOINER_MASTER) {
 		crtc_state->bigjoiner = true;
 		crtc_state->bigjoiner_linked_crtc = intel_dsc_get_bigjoiner_secondary(crtc);
