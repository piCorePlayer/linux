/*
 * Handling of a master device, switching frames via its switch fabric CPU port
 *
 * Copyright (c) 2017 Savoir-faire Linux Inc.
 *	Vivien Didelot <vivien.didelot@savoirfairelinux.com>
 *
 * This program is free software; you can redistribute it and/or modify
 * it under the terms of the GNU General Public License as published by
 * the Free Software Foundation; either version 2 of the License, or
 * (at your option) any later version.
 */

#include "dsa_priv.h"

static void dsa_master_get_ethtool_stats(struct net_device *dev,
					 struct ethtool_stats *stats,
					 uint64_t *data)
{
	struct dsa_port *cpu_dp = dev->dsa_ptr;
	const struct ethtool_ops *ops = cpu_dp->orig_ethtool_ops;
	struct dsa_switch *ds = cpu_dp->ds;
	int port = cpu_dp->index;
	int count = 0;

	if (ops->get_sset_count && ops->get_ethtool_stats) {
		count = ops->get_sset_count(dev, ETH_SS_STATS);
		ops->get_ethtool_stats(dev, stats, data);
	}

	if (ds->ops->get_ethtool_stats)
		ds->ops->get_ethtool_stats(ds, port, data + count);
}

static void dsa_master_get_ethtool_phy_stats(struct net_device *dev,
					     struct ethtool_stats *stats,
					     uint64_t *data)
{
	struct dsa_port *cpu_dp = dev->dsa_ptr;
	const struct ethtool_ops *ops = cpu_dp->orig_ethtool_ops;
	struct dsa_switch *ds = cpu_dp->ds;
	int port = cpu_dp->index;
	int count = 0;

	if (dev->phydev && !ops->get_ethtool_phy_stats) {
		count = phy_ethtool_get_sset_count(dev->phydev);
		if (count >= 0)
			phy_ethtool_get_stats(dev->phydev, stats, data);
	} else if (ops->get_sset_count && ops->get_ethtool_phy_stats) {
		count = ops->get_sset_count(dev, ETH_SS_PHY_STATS);
		ops->get_ethtool_phy_stats(dev, stats, data);
	}

	if (count < 0)
		count = 0;

	if (ds->ops->get_ethtool_phy_stats)
		ds->ops->get_ethtool_phy_stats(ds, port, data + count);
}

static int dsa_master_get_sset_count(struct net_device *dev, int sset)
{
	struct dsa_port *cpu_dp = dev->dsa_ptr;
	const struct ethtool_ops *ops = cpu_dp->orig_ethtool_ops;
	struct dsa_switch *ds = cpu_dp->ds;
	int count = 0;

	if (sset == ETH_SS_PHY_STATS && dev->phydev &&
	    !ops->get_ethtool_phy_stats)
		count = phy_ethtool_get_sset_count(dev->phydev);
	else if (ops->get_sset_count)
		count = ops->get_sset_count(dev, sset);

	if (count < 0)
		count = 0;

	if (ds->ops->get_sset_count)
		count += ds->ops->get_sset_count(ds, cpu_dp->index, sset);

	return count;
}

static void dsa_master_get_strings(struct net_device *dev, uint32_t stringset,
				   uint8_t *data)
{
	struct dsa_port *cpu_dp = dev->dsa_ptr;
	const struct ethtool_ops *ops = cpu_dp->orig_ethtool_ops;
	struct dsa_switch *ds = cpu_dp->ds;
	int port = cpu_dp->index;
	int len = ETH_GSTRING_LEN;
	int mcount = 0, count;
	unsigned int i;
	uint8_t pfx[4];
	uint8_t *ndata;

	snprintf(pfx, sizeof(pfx), "p%.2d", port);
	/* We do not want to be NULL-terminated, since this is a prefix */
	pfx[sizeof(pfx) - 1] = '_';

	if (stringset == ETH_SS_PHY_STATS && dev->phydev &&
	    !ops->get_ethtool_phy_stats) {
		mcount = phy_ethtool_get_sset_count(dev->phydev);
		if (mcount < 0)
			mcount = 0;
		else
			phy_ethtool_get_strings(dev->phydev, data);
	} else if (ops->get_sset_count && ops->get_strings) {
		mcount = ops->get_sset_count(dev, stringset);
		if (mcount < 0)
			mcount = 0;
		ops->get_strings(dev, stringset, data);
	}

	if (ds->ops->get_strings) {
		ndata = data + mcount * len;
		/* This function copies ETH_GSTRINGS_LEN bytes, we will mangle
		 * the output after to prepend our CPU port prefix we
		 * constructed earlier
		 */
		ds->ops->get_strings(ds, port, stringset, ndata);
		count = ds->ops->get_sset_count(ds, port, stringset);
		for (i = 0; i < count; i++) {
			memmove(ndata + (i * len + sizeof(pfx)),
				ndata + i * len, len - sizeof(pfx));
			memcpy(ndata + i * len, pfx, sizeof(pfx));
		}
	}
}

static int dsa_master_ethtool_setup(struct net_device *dev)
{
	struct dsa_port *cpu_dp = dev->dsa_ptr;
	struct dsa_switch *ds = cpu_dp->ds;
	struct ethtool_ops *ops;

	ops = devm_kzalloc(ds->dev, sizeof(*ops), GFP_KERNEL);
	if (!ops)
		return -ENOMEM;

	cpu_dp->orig_ethtool_ops = dev->ethtool_ops;
	if (cpu_dp->orig_ethtool_ops)
		memcpy(ops, cpu_dp->orig_ethtool_ops, sizeof(*ops));

	ops->get_sset_count = dsa_master_get_sset_count;
	ops->get_ethtool_stats = dsa_master_get_ethtool_stats;
	ops->get_strings = dsa_master_get_strings;
	ops->get_ethtool_phy_stats = dsa_master_get_ethtool_phy_stats;

	dev->ethtool_ops = ops;

	return 0;
}

static void dsa_master_ethtool_teardown(struct net_device *dev)
{
	struct dsa_port *cpu_dp = dev->dsa_ptr;

	dev->ethtool_ops = cpu_dp->orig_ethtool_ops;
	cpu_dp->orig_ethtool_ops = NULL;
}

<<<<<<< HEAD
static void dsa_master_set_mtu(struct net_device *dev, struct dsa_port *cpu_dp)
{
	unsigned int mtu = ETH_DATA_LEN + cpu_dp->tag_ops->overhead;
	int err;

	rtnl_lock();
	if (mtu <= dev->max_mtu) {
		err = dev_set_mtu(dev, mtu);
		if (err)
			netdev_dbg(dev, "Unable to set MTU to include for DSA overheads\n");
	}
	rtnl_unlock();
}

static void dsa_master_reset_mtu(struct net_device *dev)
{
	int err;

	rtnl_lock();
	err = dev_set_mtu(dev, ETH_DATA_LEN);
	if (err)
		netdev_dbg(dev,
			   "Unable to reset MTU to exclude DSA overheads\n");
	rtnl_unlock();
}

int dsa_master_setup(struct net_device *dev, struct dsa_port *cpu_dp)
{
	dsa_master_set_mtu(dev,  cpu_dp);
=======
static ssize_t tagging_show(struct device *d, struct device_attribute *attr,
			    char *buf)
{
	struct net_device *dev = to_net_dev(d);
	struct dsa_port *cpu_dp = dev->dsa_ptr;

	return sprintf(buf, "%s\n",
		       dsa_tag_protocol_to_str(cpu_dp->tag_ops));
}
static DEVICE_ATTR_RO(tagging);

static struct attribute *dsa_slave_attrs[] = {
	&dev_attr_tagging.attr,
	NULL
};

static const struct attribute_group dsa_group = {
	.name	= "dsa",
	.attrs	= dsa_slave_attrs,
};

int dsa_master_setup(struct net_device *dev, struct dsa_port *cpu_dp)
{
	int ret;
>>>>>>> 40e020c1

	/* If we use a tagging format that doesn't have an ethertype
	 * field, make sure that all packets from this point on get
	 * sent to the tag format's receive function.
	 */
	wmb();

	dev->dsa_ptr = cpu_dp;

	ret = dsa_master_ethtool_setup(dev);
	if (ret)
		return ret;

	ret = sysfs_create_group(&dev->dev.kobj, &dsa_group);
	if (ret)
		dsa_master_ethtool_teardown(dev);

	return ret;
}

void dsa_master_teardown(struct net_device *dev)
{
	sysfs_remove_group(&dev->dev.kobj, &dsa_group);
	dsa_master_ethtool_teardown(dev);
	dsa_master_reset_mtu(dev);

	dev->dsa_ptr = NULL;

	/* If we used a tagging format that doesn't have an ethertype
	 * field, make sure that all packets from this point get sent
	 * without the tag and go through the regular receive path.
	 */
	wmb();
}<|MERGE_RESOLUTION|>--- conflicted
+++ resolved
@@ -158,7 +158,27 @@
 	cpu_dp->orig_ethtool_ops = NULL;
 }
 
-<<<<<<< HEAD
+static ssize_t tagging_show(struct device *d, struct device_attribute *attr,
+			    char *buf)
+{
+	struct net_device *dev = to_net_dev(d);
+	struct dsa_port *cpu_dp = dev->dsa_ptr;
+
+	return sprintf(buf, "%s\n",
+		       dsa_tag_protocol_to_str(cpu_dp->tag_ops));
+}
+static DEVICE_ATTR_RO(tagging);
+
+static struct attribute *dsa_slave_attrs[] = {
+	&dev_attr_tagging.attr,
+	NULL
+};
+
+static const struct attribute_group dsa_group = {
+	.name	= "dsa",
+	.attrs	= dsa_slave_attrs,
+};
+
 static void dsa_master_set_mtu(struct net_device *dev, struct dsa_port *cpu_dp)
 {
 	unsigned int mtu = ETH_DATA_LEN + cpu_dp->tag_ops->overhead;
@@ -187,33 +207,9 @@
 
 int dsa_master_setup(struct net_device *dev, struct dsa_port *cpu_dp)
 {
+	int ret;
+
 	dsa_master_set_mtu(dev,  cpu_dp);
-=======
-static ssize_t tagging_show(struct device *d, struct device_attribute *attr,
-			    char *buf)
-{
-	struct net_device *dev = to_net_dev(d);
-	struct dsa_port *cpu_dp = dev->dsa_ptr;
-
-	return sprintf(buf, "%s\n",
-		       dsa_tag_protocol_to_str(cpu_dp->tag_ops));
-}
-static DEVICE_ATTR_RO(tagging);
-
-static struct attribute *dsa_slave_attrs[] = {
-	&dev_attr_tagging.attr,
-	NULL
-};
-
-static const struct attribute_group dsa_group = {
-	.name	= "dsa",
-	.attrs	= dsa_slave_attrs,
-};
-
-int dsa_master_setup(struct net_device *dev, struct dsa_port *cpu_dp)
-{
-	int ret;
->>>>>>> 40e020c1
 
 	/* If we use a tagging format that doesn't have an ethertype
 	 * field, make sure that all packets from this point on get
