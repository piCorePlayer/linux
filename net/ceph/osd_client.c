--- conflicted
+++ resolved
@@ -142,12 +142,7 @@
 	if (req->r_con_filling_msg) {
 		dout("%s revoking pages %p from con %p\n", __func__,
 		     req->r_pages, req->r_con_filling_msg);
-<<<<<<< HEAD
-		ceph_con_revoke_message(req->r_con_filling_msg,
-				      req->r_reply);
-=======
 		ceph_msg_revoke_incoming(req->r_reply);
->>>>>>> 1fe5e993
 		req->r_con_filling_msg->ops->put(req->r_con_filling_msg);
 	}
 	if (req->r_reply)
@@ -2050,11 +2045,7 @@
 	if (req->r_con_filling_msg) {
 		dout("%s revoking msg %p from old con %p\n", __func__,
 		     req->r_reply, req->r_con_filling_msg);
-<<<<<<< HEAD
-		ceph_con_revoke_message(req->r_con_filling_msg, req->r_reply);
-=======
 		ceph_msg_revoke_incoming(req->r_reply);
->>>>>>> 1fe5e993
 		req->r_con_filling_msg->ops->put(req->r_con_filling_msg);
 		req->r_con_filling_msg = NULL;
 	}
