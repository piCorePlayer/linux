/*
 * Copyright 2003-2005	Devicescape Software, Inc.
 * Copyright (c) 2006	Jiri Benc <jbenc@suse.cz>
 * Copyright 2007	Johannes Berg <johannes@sipsolutions.net>
 *
 * This program is free software; you can redistribute it and/or modify
 * it under the terms of the GNU General Public License version 2 as
 * published by the Free Software Foundation.
 */

#include <linux/debugfs.h>
#include <linux/ieee80211.h>
#include "ieee80211_i.h"
#include "debugfs.h"
#include "debugfs_sta.h"
#include "sta_info.h"

/* sta attributtes */

#define STA_READ(name, field, format_string)				\
static ssize_t sta_ ##name## _read(struct file *file,			\
				   char __user *userbuf,		\
				   size_t count, loff_t *ppos)		\
{									\
	struct sta_info *sta = file->private_data;			\
	return mac80211_format_buffer(userbuf, count, ppos, 		\
				      format_string, sta->field);	\
}
#define STA_READ_D(name, field) STA_READ(name, field, "%d\n")
#define STA_READ_U(name, field) STA_READ(name, field, "%u\n")
#define STA_READ_S(name, field) STA_READ(name, field, "%s\n")

#define STA_OPS(name)							\
static const struct file_operations sta_ ##name## _ops = {		\
	.read = sta_##name##_read,					\
	.open = mac80211_open_file_generic,				\
	.llseek = generic_file_llseek,					\
}

#define STA_OPS_RW(name)						\
static const struct file_operations sta_ ##name## _ops = {		\
	.read = sta_##name##_read,					\
	.write = sta_##name##_write,					\
	.open = mac80211_open_file_generic,				\
	.llseek = generic_file_llseek,					\
}

#define STA_FILE(name, field, format)					\
		STA_READ_##format(name, field)				\
		STA_OPS(name)

STA_FILE(aid, sta.aid, D);
STA_FILE(dev, sdata->name, S);
STA_FILE(last_signal, last_signal, D);

static ssize_t sta_flags_read(struct file *file, char __user *userbuf,
			      size_t count, loff_t *ppos)
{
	char buf[121];
	struct sta_info *sta = file->private_data;

#define TEST(flg) \
	test_sta_flag(sta, WLAN_STA_##flg) ? #flg "\n" : ""

	int res = scnprintf(buf, sizeof(buf),
<<<<<<< HEAD
			    "%s%s%s%s%s%s%s%s%s%s%s%s%s%s%s%s%s%s",
=======
			    "%s%s%s%s%s%s%s%s%s%s%s%s%s%s%s%s%s%s%s",
>>>>>>> ca994a36
			    TEST(AUTH), TEST(ASSOC), TEST(PS_STA),
			    TEST(PS_DRIVER), TEST(AUTHORIZED),
			    TEST(SHORT_PREAMBLE),
			    TEST(WME), TEST(WDS), TEST(CLEAR_PS_FILT),
			    TEST(MFP), TEST(BLOCK_BA), TEST(PSPOLL),
			    TEST(UAPSD), TEST(SP), TEST(TDLS_PEER),
			    TEST(TDLS_PEER_AUTH), TEST(4ADDR_EVENT),
<<<<<<< HEAD
			    TEST(INSERTED));
=======
			    TEST(INSERTED), TEST(RATE_CONTROL));
>>>>>>> ca994a36
#undef TEST
	return simple_read_from_buffer(userbuf, count, ppos, buf, res);
}
STA_OPS(flags);

static ssize_t sta_num_ps_buf_frames_read(struct file *file,
					  char __user *userbuf,
					  size_t count, loff_t *ppos)
{
	struct sta_info *sta = file->private_data;
	char buf[17*IEEE80211_NUM_ACS], *p = buf;
	int ac;

	for (ac = 0; ac < IEEE80211_NUM_ACS; ac++)
		p += scnprintf(p, sizeof(buf)+buf-p, "AC%d: %d\n", ac,
			       skb_queue_len(&sta->ps_tx_buf[ac]) +
			       skb_queue_len(&sta->tx_filtered[ac]));
	return simple_read_from_buffer(userbuf, count, ppos, buf, p - buf);
}
STA_OPS(num_ps_buf_frames);

static ssize_t sta_inactive_ms_read(struct file *file, char __user *userbuf,
				    size_t count, loff_t *ppos)
{
	struct sta_info *sta = file->private_data;
	return mac80211_format_buffer(userbuf, count, ppos, "%d\n",
				      jiffies_to_msecs(jiffies - sta->last_rx));
}
STA_OPS(inactive_ms);


static ssize_t sta_connected_time_read(struct file *file, char __user *userbuf,
					size_t count, loff_t *ppos)
{
	struct sta_info *sta = file->private_data;
	struct timespec uptime;
	struct tm result;
	long connected_time_secs;
	char buf[100];
	int res;
	do_posix_clock_monotonic_gettime(&uptime);
	connected_time_secs = uptime.tv_sec - sta->last_connected;
	time_to_tm(connected_time_secs, 0, &result);
	result.tm_year -= 70;
	result.tm_mday -= 1;
	res = scnprintf(buf, sizeof(buf),
		"years  - %ld\nmonths - %d\ndays   - %d\nclock  - %d:%d:%d\n\n",
			result.tm_year, result.tm_mon, result.tm_mday,
			result.tm_hour, result.tm_min, result.tm_sec);
	return simple_read_from_buffer(userbuf, count, ppos, buf, res);
}
STA_OPS(connected_time);



static ssize_t sta_last_seq_ctrl_read(struct file *file, char __user *userbuf,
				      size_t count, loff_t *ppos)
{
	char buf[15*NUM_RX_DATA_QUEUES], *p = buf;
	int i;
	struct sta_info *sta = file->private_data;
	for (i = 0; i < NUM_RX_DATA_QUEUES; i++)
		p += scnprintf(p, sizeof(buf)+buf-p, "%x ",
			       le16_to_cpu(sta->last_seq_ctrl[i]));
	p += scnprintf(p, sizeof(buf)+buf-p, "\n");
	return simple_read_from_buffer(userbuf, count, ppos, buf, p - buf);
}
STA_OPS(last_seq_ctrl);

static ssize_t sta_agg_status_read(struct file *file, char __user *userbuf,
					size_t count, loff_t *ppos)
{
	char buf[71 + STA_TID_NUM * 40], *p = buf;
	int i;
	struct sta_info *sta = file->private_data;
	struct tid_ampdu_rx *tid_rx;
	struct tid_ampdu_tx *tid_tx;

	rcu_read_lock();

	p += scnprintf(p, sizeof(buf) + buf - p, "next dialog_token: %#02x\n",
			sta->ampdu_mlme.dialog_token_allocator + 1);
	p += scnprintf(p, sizeof(buf) + buf - p,
		       "TID\t\tRX active\tDTKN\tSSN\t\tTX\tDTKN\tpending\n");

	for (i = 0; i < STA_TID_NUM; i++) {
		tid_rx = rcu_dereference(sta->ampdu_mlme.tid_rx[i]);
		tid_tx = rcu_dereference(sta->ampdu_mlme.tid_tx[i]);

		p += scnprintf(p, sizeof(buf) + buf - p, "%02d", i);
		p += scnprintf(p, sizeof(buf) + buf - p, "\t\t%x", !!tid_rx);
		p += scnprintf(p, sizeof(buf) + buf - p, "\t%#.2x",
				tid_rx ? tid_rx->dialog_token : 0);
		p += scnprintf(p, sizeof(buf) + buf - p, "\t%#.3x",
				tid_rx ? tid_rx->ssn : 0);

		p += scnprintf(p, sizeof(buf) + buf - p, "\t\t%x", !!tid_tx);
		p += scnprintf(p, sizeof(buf) + buf - p, "\t%#.2x",
				tid_tx ? tid_tx->dialog_token : 0);
		p += scnprintf(p, sizeof(buf) + buf - p, "\t%03d",
				tid_tx ? skb_queue_len(&tid_tx->pending) : 0);
		p += scnprintf(p, sizeof(buf) + buf - p, "\n");
	}
	rcu_read_unlock();

	return simple_read_from_buffer(userbuf, count, ppos, buf, p - buf);
}

static ssize_t sta_agg_status_write(struct file *file, const char __user *userbuf,
				    size_t count, loff_t *ppos)
{
	char _buf[12], *buf = _buf;
	struct sta_info *sta = file->private_data;
	bool start, tx;
	unsigned long tid;
	int ret;

	if (count > sizeof(_buf))
		return -EINVAL;

	if (copy_from_user(buf, userbuf, count))
		return -EFAULT;

	buf[sizeof(_buf) - 1] = '\0';

	if (strncmp(buf, "tx ", 3) == 0) {
		buf += 3;
		tx = true;
	} else if (strncmp(buf, "rx ", 3) == 0) {
		buf += 3;
		tx = false;
	} else
		return -EINVAL;

	if (strncmp(buf, "start ", 6) == 0) {
		buf += 6;
		start = true;
		if (!tx)
			return -EINVAL;
	} else if (strncmp(buf, "stop ", 5) == 0) {
		buf += 5;
		start = false;
	} else
		return -EINVAL;

	tid = simple_strtoul(buf, NULL, 0);

	if (tid >= STA_TID_NUM)
		return -EINVAL;

	if (tx) {
		if (start)
			ret = ieee80211_start_tx_ba_session(&sta->sta, tid, 5000);
		else
			ret = ieee80211_stop_tx_ba_session(&sta->sta, tid);
	} else {
		__ieee80211_stop_rx_ba_session(sta, tid, WLAN_BACK_RECIPIENT,
					       3, true);
		ret = 0;
	}

	return ret ?: count;
}
STA_OPS_RW(agg_status);

static ssize_t sta_ht_capa_read(struct file *file, char __user *userbuf,
				size_t count, loff_t *ppos)
{
#define PRINT_HT_CAP(_cond, _str) \
	do { \
	if (_cond) \
			p += scnprintf(p, sizeof(buf)+buf-p, "\t" _str "\n"); \
	} while (0)
	char buf[512], *p = buf;
	int i;
	struct sta_info *sta = file->private_data;
	struct ieee80211_sta_ht_cap *htc = &sta->sta.ht_cap;

	p += scnprintf(p, sizeof(buf) + buf - p, "ht %ssupported\n",
			htc->ht_supported ? "" : "not ");
	if (htc->ht_supported) {
		p += scnprintf(p, sizeof(buf)+buf-p, "cap: %#.4x\n", htc->cap);

		PRINT_HT_CAP((htc->cap & BIT(0)), "RX LDPC");
		PRINT_HT_CAP((htc->cap & BIT(1)), "HT20/HT40");
		PRINT_HT_CAP(!(htc->cap & BIT(1)), "HT20");

		PRINT_HT_CAP(((htc->cap >> 2) & 0x3) == 0, "Static SM Power Save");
		PRINT_HT_CAP(((htc->cap >> 2) & 0x3) == 1, "Dynamic SM Power Save");
		PRINT_HT_CAP(((htc->cap >> 2) & 0x3) == 3, "SM Power Save disabled");

		PRINT_HT_CAP((htc->cap & BIT(4)), "RX Greenfield");
		PRINT_HT_CAP((htc->cap & BIT(5)), "RX HT20 SGI");
		PRINT_HT_CAP((htc->cap & BIT(6)), "RX HT40 SGI");
		PRINT_HT_CAP((htc->cap & BIT(7)), "TX STBC");

		PRINT_HT_CAP(((htc->cap >> 8) & 0x3) == 0, "No RX STBC");
		PRINT_HT_CAP(((htc->cap >> 8) & 0x3) == 1, "RX STBC 1-stream");
		PRINT_HT_CAP(((htc->cap >> 8) & 0x3) == 2, "RX STBC 2-streams");
		PRINT_HT_CAP(((htc->cap >> 8) & 0x3) == 3, "RX STBC 3-streams");

		PRINT_HT_CAP((htc->cap & BIT(10)), "HT Delayed Block Ack");

		PRINT_HT_CAP(!(htc->cap & BIT(11)), "Max AMSDU length: "
			     "3839 bytes");
		PRINT_HT_CAP((htc->cap & BIT(11)), "Max AMSDU length: "
			     "7935 bytes");

		/*
		 * For beacons and probe response this would mean the BSS
		 * does or does not allow the usage of DSSS/CCK HT40.
		 * Otherwise it means the STA does or does not use
		 * DSSS/CCK HT40.
		 */
		PRINT_HT_CAP((htc->cap & BIT(12)), "DSSS/CCK HT40");
		PRINT_HT_CAP(!(htc->cap & BIT(12)), "No DSSS/CCK HT40");

		/* BIT(13) is reserved */

		PRINT_HT_CAP((htc->cap & BIT(14)), "40 MHz Intolerant");

		PRINT_HT_CAP((htc->cap & BIT(15)), "L-SIG TXOP protection");

		p += scnprintf(p, sizeof(buf)+buf-p, "ampdu factor/density: %d/%d\n",
				htc->ampdu_factor, htc->ampdu_density);
		p += scnprintf(p, sizeof(buf)+buf-p, "MCS mask:");

		for (i = 0; i < IEEE80211_HT_MCS_MASK_LEN; i++)
			p += scnprintf(p, sizeof(buf)+buf-p, " %.2x",
					htc->mcs.rx_mask[i]);
		p += scnprintf(p, sizeof(buf)+buf-p, "\n");

		/* If not set this is meaningless */
		if (le16_to_cpu(htc->mcs.rx_highest)) {
			p += scnprintf(p, sizeof(buf)+buf-p,
				       "MCS rx highest: %d Mbps\n",
				       le16_to_cpu(htc->mcs.rx_highest));
		}

		p += scnprintf(p, sizeof(buf)+buf-p, "MCS tx params: %x\n",
				htc->mcs.tx_params);
	}

	return simple_read_from_buffer(userbuf, count, ppos, buf, p - buf);
}
STA_OPS(ht_capa);

#define DEBUGFS_ADD(name) \
	debugfs_create_file(#name, 0400, \
		sta->debugfs.dir, sta, &sta_ ##name## _ops);

#define DEBUGFS_ADD_COUNTER(name, field)				\
	if (sizeof(sta->field) == sizeof(u32))				\
		debugfs_create_u32(#name, 0400, sta->debugfs.dir,	\
			(u32 *) &sta->field);				\
	else								\
		debugfs_create_u64(#name, 0400, sta->debugfs.dir,	\
			(u64 *) &sta->field);

void ieee80211_sta_debugfs_add(struct sta_info *sta)
{
	struct dentry *stations_dir = sta->sdata->debugfs.subdir_stations;
	u8 mac[3*ETH_ALEN];

	sta->debugfs.add_has_run = true;

	if (!stations_dir)
		return;

	snprintf(mac, sizeof(mac), "%pM", sta->sta.addr);

	/*
	 * This might fail due to a race condition:
	 * When mac80211 unlinks a station, the debugfs entries
	 * remain, but it is already possible to link a new
	 * station with the same address which triggers adding
	 * it to debugfs; therefore, if the old station isn't
	 * destroyed quickly enough the old station's debugfs
	 * dir might still be around.
	 */
	sta->debugfs.dir = debugfs_create_dir(mac, stations_dir);
	if (!sta->debugfs.dir)
		return;

	DEBUGFS_ADD(flags);
	DEBUGFS_ADD(num_ps_buf_frames);
	DEBUGFS_ADD(inactive_ms);
	DEBUGFS_ADD(connected_time);
	DEBUGFS_ADD(last_seq_ctrl);
	DEBUGFS_ADD(agg_status);
	DEBUGFS_ADD(dev);
	DEBUGFS_ADD(last_signal);
	DEBUGFS_ADD(ht_capa);

	DEBUGFS_ADD_COUNTER(rx_packets, rx_packets);
	DEBUGFS_ADD_COUNTER(tx_packets, tx_packets);
	DEBUGFS_ADD_COUNTER(rx_bytes, rx_bytes);
	DEBUGFS_ADD_COUNTER(tx_bytes, tx_bytes);
	DEBUGFS_ADD_COUNTER(rx_duplicates, num_duplicates);
	DEBUGFS_ADD_COUNTER(rx_fragments, rx_fragments);
	DEBUGFS_ADD_COUNTER(rx_dropped, rx_dropped);
	DEBUGFS_ADD_COUNTER(tx_fragments, tx_fragments);
	DEBUGFS_ADD_COUNTER(tx_filtered, tx_filtered_count);
	DEBUGFS_ADD_COUNTER(tx_retry_failed, tx_retry_failed);
	DEBUGFS_ADD_COUNTER(tx_retry_count, tx_retry_count);
	DEBUGFS_ADD_COUNTER(wep_weak_iv_count, wep_weak_iv_count);
}

void ieee80211_sta_debugfs_remove(struct sta_info *sta)
{
	debugfs_remove_recursive(sta->debugfs.dir);
	sta->debugfs.dir = NULL;
}<|MERGE_RESOLUTION|>--- conflicted
+++ resolved
@@ -63,11 +63,7 @@
 	test_sta_flag(sta, WLAN_STA_##flg) ? #flg "\n" : ""
 
 	int res = scnprintf(buf, sizeof(buf),
-<<<<<<< HEAD
-			    "%s%s%s%s%s%s%s%s%s%s%s%s%s%s%s%s%s%s",
-=======
 			    "%s%s%s%s%s%s%s%s%s%s%s%s%s%s%s%s%s%s%s",
->>>>>>> ca994a36
 			    TEST(AUTH), TEST(ASSOC), TEST(PS_STA),
 			    TEST(PS_DRIVER), TEST(AUTHORIZED),
 			    TEST(SHORT_PREAMBLE),
@@ -75,11 +71,7 @@
 			    TEST(MFP), TEST(BLOCK_BA), TEST(PSPOLL),
 			    TEST(UAPSD), TEST(SP), TEST(TDLS_PEER),
 			    TEST(TDLS_PEER_AUTH), TEST(4ADDR_EVENT),
-<<<<<<< HEAD
-			    TEST(INSERTED));
-=======
 			    TEST(INSERTED), TEST(RATE_CONTROL));
->>>>>>> ca994a36
 #undef TEST
 	return simple_read_from_buffer(userbuf, count, ppos, buf, res);
 }
