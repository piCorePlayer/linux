// SPDX-License-Identifier: GPL-2.0
/*
 * This file contains core hardware tag-based KASAN code.
 *
 * Copyright (c) 2020 Google, Inc.
 * Author: Andrey Konovalov <andreyknvl@google.com>
 */

#define pr_fmt(fmt) "kasan: " fmt

#include <linux/init.h>
#include <linux/kasan.h>
#include <linux/kernel.h>
#include <linux/memory.h>
#include <linux/mm.h>
#include <linux/static_key.h>
#include <linux/string.h>
#include <linux/types.h>

#include "kasan.h"

enum kasan_arg {
	KASAN_ARG_DEFAULT,
	KASAN_ARG_OFF,
	KASAN_ARG_ON,
};

enum kasan_arg_mode {
	KASAN_ARG_MODE_DEFAULT,
	KASAN_ARG_MODE_SYNC,
	KASAN_ARG_MODE_ASYNC,
};

enum kasan_arg_stacktrace {
	KASAN_ARG_STACKTRACE_DEFAULT,
	KASAN_ARG_STACKTRACE_OFF,
	KASAN_ARG_STACKTRACE_ON,
};

enum kasan_arg_fault {
	KASAN_ARG_FAULT_DEFAULT,
	KASAN_ARG_FAULT_REPORT,
	KASAN_ARG_FAULT_PANIC,
};

static enum kasan_arg kasan_arg __ro_after_init;
static enum kasan_arg_mode kasan_arg_mode __ro_after_init;
static enum kasan_arg_stacktrace kasan_arg_stacktrace __ro_after_init;
static enum kasan_arg_fault kasan_arg_fault __ro_after_init;

/* Whether KASAN is enabled at all. */
DEFINE_STATIC_KEY_FALSE(kasan_flag_enabled);
EXPORT_SYMBOL(kasan_flag_enabled);

/* Whether the asynchronous mode is enabled. */
bool kasan_flag_async __ro_after_init;
EXPORT_SYMBOL_GPL(kasan_flag_async);

/* Whether to collect alloc/free stack traces. */
DEFINE_STATIC_KEY_FALSE(kasan_flag_stacktrace);

/* Whether to panic or print a report and disable tag checking on fault. */
bool kasan_flag_panic __ro_after_init;

/* kasan=off/on */
static int __init early_kasan_flag(char *arg)
{
	if (!arg)
		return -EINVAL;

	if (!strcmp(arg, "off"))
		kasan_arg = KASAN_ARG_OFF;
	else if (!strcmp(arg, "on"))
		kasan_arg = KASAN_ARG_ON;
	else
		return -EINVAL;

	return 0;
}
early_param("kasan", early_kasan_flag);

/* kasan.mode=sync/async */
static int __init early_kasan_mode(char *arg)
{
	if (!arg)
		return -EINVAL;

	if (!strcmp(arg, "sync"))
		kasan_arg_mode = KASAN_ARG_MODE_SYNC;
	else if (!strcmp(arg, "async"))
		kasan_arg_mode = KASAN_ARG_MODE_ASYNC;
	else
		return -EINVAL;

	return 0;
}
early_param("kasan.mode", early_kasan_mode);

/* kasan.stacktrace=off/on */
static int __init early_kasan_flag_stacktrace(char *arg)
{
	if (!arg)
		return -EINVAL;

	if (!strcmp(arg, "off"))
		kasan_arg_stacktrace = KASAN_ARG_STACKTRACE_OFF;
	else if (!strcmp(arg, "on"))
		kasan_arg_stacktrace = KASAN_ARG_STACKTRACE_ON;
	else
		return -EINVAL;

	return 0;
}
early_param("kasan.stacktrace", early_kasan_flag_stacktrace);

/* kasan.fault=report/panic */
static int __init early_kasan_fault(char *arg)
{
	if (!arg)
		return -EINVAL;

	if (!strcmp(arg, "report"))
		kasan_arg_fault = KASAN_ARG_FAULT_REPORT;
	else if (!strcmp(arg, "panic"))
		kasan_arg_fault = KASAN_ARG_FAULT_PANIC;
	else
		return -EINVAL;

	return 0;
}
early_param("kasan.fault", early_kasan_fault);

/* kasan_init_hw_tags_cpu() is called for each CPU. */
void kasan_init_hw_tags_cpu(void)
{
	/*
	 * There's no need to check that the hardware is MTE-capable here,
	 * as this function is only called for MTE-capable hardware.
	 */

	/* If KASAN is disabled via command line, don't initialize it. */
	if (kasan_arg == KASAN_ARG_OFF)
		return;

	/*
	 * Enable async mode only when explicitly requested through
	 * the command line.
	 */
	if (kasan_arg_mode == KASAN_ARG_MODE_ASYNC)
		hw_enable_tagging_async();
	else
		hw_enable_tagging_sync();
}

/* kasan_init_hw_tags() is called once on boot CPU. */
void __init kasan_init_hw_tags(void)
{
	/* If hardware doesn't support MTE, don't initialize KASAN. */
	if (!system_supports_mte())
		return;

	/* If KASAN is disabled via command line, don't initialize it. */
	if (kasan_arg == KASAN_ARG_OFF)
		return;

	/* Enable KASAN. */
	static_branch_enable(&kasan_flag_enabled);

	switch (kasan_arg_mode) {
	case KASAN_ARG_MODE_DEFAULT:
		/*
		 * Default to sync mode.
		 * Do nothing, kasan_flag_async keeps its default value.
		 */
		break;
	case KASAN_ARG_MODE_SYNC:
		/* Do nothing, kasan_flag_async keeps its default value. */
		break;
	case KASAN_ARG_MODE_ASYNC:
		/* Async mode enabled. */
		kasan_flag_async = true;
		break;
	}

	switch (kasan_arg_stacktrace) {
	case KASAN_ARG_STACKTRACE_DEFAULT:
		/* Default to enabling stack trace collection. */
		static_branch_enable(&kasan_flag_stacktrace);
		break;
	case KASAN_ARG_STACKTRACE_OFF:
		/* Do nothing, kasan_flag_stacktrace keeps its default value. */
		break;
	case KASAN_ARG_STACKTRACE_ON:
		static_branch_enable(&kasan_flag_stacktrace);
		break;
	}

	switch (kasan_arg_fault) {
	case KASAN_ARG_FAULT_DEFAULT:
		/*
		 * Default to no panic on report.
		 * Do nothing, kasan_flag_panic keeps its default value.
		 */
		break;
	case KASAN_ARG_FAULT_REPORT:
		/* Do nothing, kasan_flag_panic keeps its default value. */
		break;
	case KASAN_ARG_FAULT_PANIC:
		/* Enable panic on report. */
		kasan_flag_panic = true;
		break;
	}

	pr_info("KernelAddressSanitizer initialized\n");
}

void kasan_alloc_pages(struct page *page, unsigned int order, gfp_t flags)
{
	/*
	 * This condition should match the one in post_alloc_hook() in
	 * page_alloc.c.
	 */
	bool init = !want_init_on_free() && want_init_on_alloc(flags);
<<<<<<< HEAD

	if (flags & __GFP_SKIP_KASAN_POISON)
		SetPageSkipKASanPoison(page);

	if (flags & __GFP_ZEROTAGS) {
		int i;

=======

	if (flags & __GFP_SKIP_KASAN_POISON)
		SetPageSkipKASanPoison(page);

	if (flags & __GFP_ZEROTAGS) {
		int i;

>>>>>>> 65266a7c
		for (i = 0; i != 1 << order; ++i)
			tag_clear_highpage(page + i);
	} else {
		kasan_unpoison_pages(page, order, init);
	}
}

void kasan_free_pages(struct page *page, unsigned int order)
{
	/*
	 * This condition should match the one in free_pages_prepare() in
	 * page_alloc.c.
	 */
	bool init = want_init_on_free();

	kasan_poison_pages(page, order, init);
}

#if IS_ENABLED(CONFIG_KASAN_KUNIT_TEST)

void kasan_enable_tagging_sync(void)
{
	hw_enable_tagging_sync();
}
EXPORT_SYMBOL_GPL(kasan_enable_tagging_sync);

void kasan_force_async_fault(void)
{
	hw_force_async_tag_fault();
}
EXPORT_SYMBOL_GPL(kasan_force_async_fault);

#endif<|MERGE_RESOLUTION|>--- conflicted
+++ resolved
@@ -221,7 +221,6 @@
 	 * page_alloc.c.
 	 */
 	bool init = !want_init_on_free() && want_init_on_alloc(flags);
-<<<<<<< HEAD
 
 	if (flags & __GFP_SKIP_KASAN_POISON)
 		SetPageSkipKASanPoison(page);
@@ -229,15 +228,6 @@
 	if (flags & __GFP_ZEROTAGS) {
 		int i;
 
-=======
-
-	if (flags & __GFP_SKIP_KASAN_POISON)
-		SetPageSkipKASanPoison(page);
-
-	if (flags & __GFP_ZEROTAGS) {
-		int i;
-
->>>>>>> 65266a7c
 		for (i = 0; i != 1 << order; ++i)
 			tag_clear_highpage(page + i);
 	} else {
