VERSION = 4
PATCHLEVEL = 4
<<<<<<< HEAD
SUBLEVEL = 25
=======
SUBLEVEL = 26
>>>>>>> 4ad45491
EXTRAVERSION =
NAME = Blurry Fish Butt

# *DOCUMENTATION*
# To see a list of typical targets execute "make help"
# More info can be located in ./README
# Comments in this file are targeted only to the developer, do not
# expect to learn how to build the kernel reading this file.

# o Do not use make's built-in rules and variables
#   (this increases performance and avoids hard-to-debug behaviour);
# o Look for make include files relative to root of kernel src
MAKEFLAGS += -rR --include-dir=$(CURDIR)

# Avoid funny character set dependencies
unexport LC_ALL
LC_COLLATE=C
LC_NUMERIC=C
export LC_COLLATE LC_NUMERIC

# Avoid interference with shell env settings
unexport GREP_OPTIONS

# We are using a recursive build, so we need to do a little thinking
# to get the ordering right.
#
# Most importantly: sub-Makefiles should only ever modify files in
# their own directory. If in some directory we have a dependency on
# a file in another dir (which doesn't happen often, but it's often
# unavoidable when linking the built-in.o targets which finally
# turn into vmlinux), we will call a sub make in that other dir, and
# after that we are sure that everything which is in that other dir
# is now up to date.
#
# The only cases where we need to modify files which have global
# effects are thus separated out and done before the recursive
# descending is started. They are now explicitly listed as the
# prepare rule.

# Beautify output
# ---------------------------------------------------------------------------
#
# Normally, we echo the whole command before executing it. By making
# that echo $($(quiet)$(cmd)), we now have the possibility to set
# $(quiet) to choose other forms of output instead, e.g.
#
#         quiet_cmd_cc_o_c = Compiling $(RELDIR)/$@
#         cmd_cc_o_c       = $(CC) $(c_flags) -c -o $@ $<
#
# If $(quiet) is empty, the whole command will be printed.
# If it is set to "quiet_", only the short version will be printed.
# If it is set to "silent_", nothing will be printed at all, since
# the variable $(silent_cmd_cc_o_c) doesn't exist.
#
# A simple variant is to prefix commands with $(Q) - that's useful
# for commands that shall be hidden in non-verbose mode.
#
#	$(Q)ln $@ :<
#
# If KBUILD_VERBOSE equals 0 then the above command will be hidden.
# If KBUILD_VERBOSE equals 1 then the above command is displayed.
#
# To put more focus on warnings, be less verbose as default
# Use 'make V=1' to see the full commands

ifeq ("$(origin V)", "command line")
  KBUILD_VERBOSE = $(V)
endif
ifndef KBUILD_VERBOSE
  KBUILD_VERBOSE = 0
endif

ifeq ($(KBUILD_VERBOSE),1)
  quiet =
  Q =
else
  quiet=quiet_
  Q = @
endif

# If the user is running make -s (silent mode), suppress echoing of
# commands

ifneq ($(filter 4.%,$(MAKE_VERSION)),)	# make-4
ifneq ($(filter %s ,$(firstword x$(MAKEFLAGS))),)
  quiet=silent_
endif
else					# make-3.8x
ifneq ($(filter s% -s%,$(MAKEFLAGS)),)
  quiet=silent_
endif
endif

export quiet Q KBUILD_VERBOSE

# kbuild supports saving output files in a separate directory.
# To locate output files in a separate directory two syntaxes are supported.
# In both cases the working directory must be the root of the kernel src.
# 1) O=
# Use "make O=dir/to/store/output/files/"
#
# 2) Set KBUILD_OUTPUT
# Set the environment variable KBUILD_OUTPUT to point to the directory
# where the output files shall be placed.
# export KBUILD_OUTPUT=dir/to/store/output/files/
# make
#
# The O= assignment takes precedence over the KBUILD_OUTPUT environment
# variable.

# KBUILD_SRC is set on invocation of make in OBJ directory
# KBUILD_SRC is not intended to be used by the regular user (for now)
ifeq ($(KBUILD_SRC),)

# OK, Make called in directory where kernel src resides
# Do we want to locate output files in a separate directory?
ifeq ("$(origin O)", "command line")
  KBUILD_OUTPUT := $(O)
endif

# That's our default target when none is given on the command line
PHONY := _all
_all:

# Cancel implicit rules on top Makefile
$(CURDIR)/Makefile Makefile: ;

ifneq ($(words $(subst :, ,$(CURDIR))), 1)
  $(error main directory cannot contain spaces nor colons)
endif

ifneq ($(KBUILD_OUTPUT),)
# Invoke a second make in the output directory, passing relevant variables
# check that the output directory actually exists
saved-output := $(KBUILD_OUTPUT)
KBUILD_OUTPUT := $(shell mkdir -p $(KBUILD_OUTPUT) && cd $(KBUILD_OUTPUT) \
								&& /bin/pwd)
$(if $(KBUILD_OUTPUT),, \
     $(error failed to create output directory "$(saved-output)"))

PHONY += $(MAKECMDGOALS) sub-make

$(filter-out _all sub-make $(CURDIR)/Makefile, $(MAKECMDGOALS)) _all: sub-make
	@:

sub-make: FORCE
	$(Q)$(MAKE) -C $(KBUILD_OUTPUT) KBUILD_SRC=$(CURDIR) \
	-f $(CURDIR)/Makefile $(filter-out _all sub-make,$(MAKECMDGOALS))

# Leave processing to above invocation of make
skip-makefile := 1
endif # ifneq ($(KBUILD_OUTPUT),)
endif # ifeq ($(KBUILD_SRC),)

# We process the rest of the Makefile if this is the final invocation of make
ifeq ($(skip-makefile),)

# Do not print "Entering directory ...",
# but we want to display it when entering to the output directory
# so that IDEs/editors are able to understand relative filenames.
MAKEFLAGS += --no-print-directory

# Call a source code checker (by default, "sparse") as part of the
# C compilation.
#
# Use 'make C=1' to enable checking of only re-compiled files.
# Use 'make C=2' to enable checking of *all* source files, regardless
# of whether they are re-compiled or not.
#
# See the file "Documentation/sparse.txt" for more details, including
# where to get the "sparse" utility.

ifeq ("$(origin C)", "command line")
  KBUILD_CHECKSRC = $(C)
endif
ifndef KBUILD_CHECKSRC
  KBUILD_CHECKSRC = 0
endif

# Use make M=dir to specify directory of external module to build
# Old syntax make ... SUBDIRS=$PWD is still supported
# Setting the environment variable KBUILD_EXTMOD take precedence
ifdef SUBDIRS
  KBUILD_EXTMOD ?= $(SUBDIRS)
endif

ifeq ("$(origin M)", "command line")
  KBUILD_EXTMOD := $(M)
endif

# If building an external module we do not care about the all: rule
# but instead _all depend on modules
PHONY += all
ifeq ($(KBUILD_EXTMOD),)
_all: all
else
_all: modules
endif

ifeq ($(KBUILD_SRC),)
        # building in the source tree
        srctree := .
else
        ifeq ($(KBUILD_SRC)/,$(dir $(CURDIR)))
                # building in a subdirectory of the source tree
                srctree := ..
        else
                srctree := $(KBUILD_SRC)
        endif
endif
objtree		:= .
src		:= $(srctree)
obj		:= $(objtree)

VPATH		:= $(srctree)$(if $(KBUILD_EXTMOD),:$(KBUILD_EXTMOD))

export srctree objtree VPATH

# SUBARCH tells the usermode build what the underlying arch is.  That is set
# first, and if a usermode build is happening, the "ARCH=um" on the command
# line overrides the setting of ARCH below.  If a native build is happening,
# then ARCH is assigned, getting whatever value it gets normally, and
# SUBARCH is subsequently ignored.

SUBARCH := $(shell uname -m | sed -e s/i.86/x86/ -e s/x86_64/x86/ \
				  -e s/sun4u/sparc64/ \
				  -e s/arm.*/arm/ -e s/sa110/arm/ \
				  -e s/s390x/s390/ -e s/parisc64/parisc/ \
				  -e s/ppc.*/powerpc/ -e s/mips.*/mips/ \
				  -e s/sh[234].*/sh/ -e s/aarch64.*/arm64/ )

# Cross compiling and selecting different set of gcc/bin-utils
# ---------------------------------------------------------------------------
#
# When performing cross compilation for other architectures ARCH shall be set
# to the target architecture. (See arch/* for the possibilities).
# ARCH can be set during invocation of make:
# make ARCH=ia64
# Another way is to have ARCH set in the environment.
# The default ARCH is the host where make is executed.

# CROSS_COMPILE specify the prefix used for all executables used
# during compilation. Only gcc and related bin-utils executables
# are prefixed with $(CROSS_COMPILE).
# CROSS_COMPILE can be set on the command line
# make CROSS_COMPILE=ia64-linux-
# Alternatively CROSS_COMPILE can be set in the environment.
# A third alternative is to store a setting in .config so that plain
# "make" in the configured kernel build directory always uses that.
# Default value for CROSS_COMPILE is not to prefix executables
# Note: Some architectures assign CROSS_COMPILE in their arch/*/Makefile
ARCH		?= $(SUBARCH)
CROSS_COMPILE	?= $(CONFIG_CROSS_COMPILE:"%"=%)

# Architecture as present in compile.h
UTS_MACHINE 	:= $(ARCH)
SRCARCH 	:= $(ARCH)

# Additional ARCH settings for x86
ifeq ($(ARCH),i386)
        SRCARCH := x86
endif
ifeq ($(ARCH),x86_64)
        SRCARCH := x86
endif

# Additional ARCH settings for sparc
ifeq ($(ARCH),sparc32)
       SRCARCH := sparc
endif
ifeq ($(ARCH),sparc64)
       SRCARCH := sparc
endif

# Additional ARCH settings for sh
ifeq ($(ARCH),sh64)
       SRCARCH := sh
endif

# Additional ARCH settings for tile
ifeq ($(ARCH),tilepro)
       SRCARCH := tile
endif
ifeq ($(ARCH),tilegx)
       SRCARCH := tile
endif

# Where to locate arch specific headers
hdr-arch  := $(SRCARCH)

KCONFIG_CONFIG	?= .config
export KCONFIG_CONFIG

# SHELL used by kbuild
CONFIG_SHELL := $(shell if [ -x "$$BASH" ]; then echo $$BASH; \
	  else if [ -x /bin/bash ]; then echo /bin/bash; \
	  else echo sh; fi ; fi)

HOSTCC       = gcc
HOSTCXX      = g++
HOSTCFLAGS   = -Wall -Wmissing-prototypes -Wstrict-prototypes -O2 -fomit-frame-pointer -std=gnu89
HOSTCXXFLAGS = -O2

ifeq ($(shell $(HOSTCC) -v 2>&1 | grep -c "clang version"), 1)
HOSTCFLAGS  += -Wno-unused-value -Wno-unused-parameter \
		-Wno-missing-field-initializers -fno-delete-null-pointer-checks
endif

# Decide whether to build built-in, modular, or both.
# Normally, just do built-in.

KBUILD_MODULES :=
KBUILD_BUILTIN := 1

# If we have only "make modules", don't compile built-in objects.
# When we're building modules with modversions, we need to consider
# the built-in objects during the descend as well, in order to
# make sure the checksums are up to date before we record them.

ifeq ($(MAKECMDGOALS),modules)
  KBUILD_BUILTIN := $(if $(CONFIG_MODVERSIONS),1)
endif

# If we have "make <whatever> modules", compile modules
# in addition to whatever we do anyway.
# Just "make" or "make all" shall build modules as well

ifneq ($(filter all _all modules,$(MAKECMDGOALS)),)
  KBUILD_MODULES := 1
endif

ifeq ($(MAKECMDGOALS),)
  KBUILD_MODULES := 1
endif

export KBUILD_MODULES KBUILD_BUILTIN
export KBUILD_CHECKSRC KBUILD_SRC KBUILD_EXTMOD

# We need some generic definitions (do not try to remake the file).
scripts/Kbuild.include: ;
include scripts/Kbuild.include

# Make variables (CC, etc...)
AS		= $(CROSS_COMPILE)as
LD		= $(CROSS_COMPILE)ld
CC		= $(CROSS_COMPILE)gcc
CPP		= $(CC) -E
AR		= $(CROSS_COMPILE)ar
NM		= $(CROSS_COMPILE)nm
STRIP		= $(CROSS_COMPILE)strip
OBJCOPY		= $(CROSS_COMPILE)objcopy
OBJDUMP		= $(CROSS_COMPILE)objdump
AWK		= awk
GENKSYMS	= scripts/genksyms/genksyms
INSTALLKERNEL  := installkernel
DEPMOD		= /sbin/depmod
PERL		= perl
PYTHON		= python
CHECK		= sparse

CHECKFLAGS     := -D__linux__ -Dlinux -D__STDC__ -Dunix -D__unix__ \
		  -Wbitwise -Wno-return-void $(CF)
CFLAGS_MODULE   =
AFLAGS_MODULE   =
LDFLAGS_MODULE  =
CFLAGS_KERNEL	=
AFLAGS_KERNEL	=
CFLAGS_GCOV	= -fprofile-arcs -ftest-coverage -fno-tree-loop-im


# Use USERINCLUDE when you must reference the UAPI directories only.
USERINCLUDE    := \
		-I$(srctree)/arch/$(hdr-arch)/include/uapi \
		-Iarch/$(hdr-arch)/include/generated/uapi \
		-I$(srctree)/include/uapi \
		-Iinclude/generated/uapi \
                -include $(srctree)/include/linux/kconfig.h

# Use LINUXINCLUDE when you must reference the include/ directory.
# Needed to be compatible with the O= option
LINUXINCLUDE    := \
		-I$(srctree)/arch/$(hdr-arch)/include \
		-Iarch/$(hdr-arch)/include/generated/uapi \
		-Iarch/$(hdr-arch)/include/generated \
		$(if $(KBUILD_SRC), -I$(srctree)/include) \
		-Iinclude \
		$(USERINCLUDE)

KBUILD_CPPFLAGS := -D__KERNEL__

KBUILD_CFLAGS   := -Wall -Wundef -Wstrict-prototypes -Wno-trigraphs \
		   -fno-strict-aliasing -fno-common \
		   -Werror-implicit-function-declaration \
		   -Wno-format-security \
		   -std=gnu89

KBUILD_AFLAGS_KERNEL :=
KBUILD_CFLAGS_KERNEL :=
KBUILD_AFLAGS   := -D__ASSEMBLY__
KBUILD_AFLAGS_MODULE  := -DMODULE
KBUILD_CFLAGS_MODULE  := -DMODULE
KBUILD_LDFLAGS_MODULE := -T $(srctree)/scripts/module-common.lds

# Read KERNELRELEASE from include/config/kernel.release (if it exists)
KERNELRELEASE = $(shell cat include/config/kernel.release 2> /dev/null)
KERNELVERSION = $(VERSION)$(if $(PATCHLEVEL),.$(PATCHLEVEL)$(if $(SUBLEVEL),.$(SUBLEVEL)))$(EXTRAVERSION)

export VERSION PATCHLEVEL SUBLEVEL KERNELRELEASE KERNELVERSION
export ARCH SRCARCH CONFIG_SHELL HOSTCC HOSTCFLAGS CROSS_COMPILE AS LD CC
export CPP AR NM STRIP OBJCOPY OBJDUMP
export MAKE AWK GENKSYMS INSTALLKERNEL PERL PYTHON UTS_MACHINE
export HOSTCXX HOSTCXXFLAGS LDFLAGS_MODULE CHECK CHECKFLAGS

export KBUILD_CPPFLAGS NOSTDINC_FLAGS LINUXINCLUDE OBJCOPYFLAGS LDFLAGS
export KBUILD_CFLAGS CFLAGS_KERNEL CFLAGS_MODULE CFLAGS_GCOV CFLAGS_KASAN
export KBUILD_AFLAGS AFLAGS_KERNEL AFLAGS_MODULE
export KBUILD_AFLAGS_MODULE KBUILD_CFLAGS_MODULE KBUILD_LDFLAGS_MODULE
export KBUILD_AFLAGS_KERNEL KBUILD_CFLAGS_KERNEL
export KBUILD_ARFLAGS

# When compiling out-of-tree modules, put MODVERDIR in the module
# tree rather than in the kernel tree. The kernel tree might
# even be read-only.
export MODVERDIR := $(if $(KBUILD_EXTMOD),$(firstword $(KBUILD_EXTMOD))/).tmp_versions

# Files to ignore in find ... statements

export RCS_FIND_IGNORE := \( -name SCCS -o -name BitKeeper -o -name .svn -o    \
			  -name CVS -o -name .pc -o -name .hg -o -name .git \) \
			  -prune -o
export RCS_TAR_IGNORE := --exclude SCCS --exclude BitKeeper --exclude .svn \
			 --exclude CVS --exclude .pc --exclude .hg --exclude .git

# ===========================================================================
# Rules shared between *config targets and build targets

# Basic helpers built in scripts/
PHONY += scripts_basic
scripts_basic:
	$(Q)$(MAKE) $(build)=scripts/basic
	$(Q)rm -f .tmp_quiet_recordmcount

# To avoid any implicit rule to kick in, define an empty command.
scripts/basic/%: scripts_basic ;

PHONY += outputmakefile
# outputmakefile generates a Makefile in the output directory, if using a
# separate output directory. This allows convenient use of make in the
# output directory.
outputmakefile:
ifneq ($(KBUILD_SRC),)
	$(Q)ln -fsn $(srctree) source
	$(Q)$(CONFIG_SHELL) $(srctree)/scripts/mkmakefile \
	    $(srctree) $(objtree) $(VERSION) $(PATCHLEVEL)
endif

# Support for using generic headers in asm-generic
PHONY += asm-generic
asm-generic:
	$(Q)$(MAKE) -f $(srctree)/scripts/Makefile.asm-generic \
	            src=asm obj=arch/$(SRCARCH)/include/generated/asm
	$(Q)$(MAKE) -f $(srctree)/scripts/Makefile.asm-generic \
	            src=uapi/asm obj=arch/$(SRCARCH)/include/generated/uapi/asm

# To make sure we do not include .config for any of the *config targets
# catch them early, and hand them over to scripts/kconfig/Makefile
# It is allowed to specify more targets when calling make, including
# mixing *config targets and build targets.
# For example 'make oldconfig all'.
# Detect when mixed targets is specified, and make a second invocation
# of make so .config is not included in this case either (for *config).

version_h := include/generated/uapi/linux/version.h
old_version_h := include/linux/version.h

no-dot-config-targets := clean mrproper distclean \
			 cscope gtags TAGS tags help% %docs check% coccicheck \
			 $(version_h) headers_% archheaders archscripts \
			 kernelversion %src-pkg

config-targets := 0
mixed-targets  := 0
dot-config     := 1

ifneq ($(filter $(no-dot-config-targets), $(MAKECMDGOALS)),)
	ifeq ($(filter-out $(no-dot-config-targets), $(MAKECMDGOALS)),)
		dot-config := 0
	endif
endif

ifeq ($(KBUILD_EXTMOD),)
        ifneq ($(filter config %config,$(MAKECMDGOALS)),)
                config-targets := 1
                ifneq ($(words $(MAKECMDGOALS)),1)
                        mixed-targets := 1
                endif
        endif
endif
# install and module_install need also be processed one by one
ifneq ($(filter install,$(MAKECMDGOALS)),)
        ifneq ($(filter modules_install,$(MAKECMDGOALS)),)
	        mixed-targets := 1
        endif
endif

ifeq ($(mixed-targets),1)
# ===========================================================================
# We're called with mixed targets (*config and build targets).
# Handle them one by one.

PHONY += $(MAKECMDGOALS) __build_one_by_one

$(filter-out __build_one_by_one, $(MAKECMDGOALS)): __build_one_by_one
	@:

__build_one_by_one:
	$(Q)set -e; \
	for i in $(MAKECMDGOALS); do \
		$(MAKE) -f $(srctree)/Makefile $$i; \
	done

else
ifeq ($(config-targets),1)
# ===========================================================================
# *config targets only - make sure prerequisites are updated, and descend
# in scripts/kconfig to make the *config target

# Read arch specific Makefile to set KBUILD_DEFCONFIG as needed.
# KBUILD_DEFCONFIG may point out an alternative default configuration
# used for 'make defconfig'
include arch/$(SRCARCH)/Makefile
export KBUILD_DEFCONFIG KBUILD_KCONFIG

config: scripts_basic outputmakefile FORCE
	$(Q)$(MAKE) $(build)=scripts/kconfig $@

%config: scripts_basic outputmakefile FORCE
	$(Q)$(MAKE) $(build)=scripts/kconfig $@

else
# ===========================================================================
# Build targets only - this includes vmlinux, arch specific targets, clean
# targets and others. In general all targets except *config targets.

ifeq ($(KBUILD_EXTMOD),)
# Additional helpers built in scripts/
# Carefully list dependencies so we do not try to build scripts twice
# in parallel
PHONY += scripts
scripts: scripts_basic include/config/auto.conf include/config/tristate.conf \
	 asm-generic
	$(Q)$(MAKE) $(build)=$(@)

# Objects we will link into vmlinux / subdirs we need to visit
init-y		:= init/
drivers-y	:= drivers/ sound/ firmware/
net-y		:= net/
libs-y		:= lib/
core-y		:= usr/
virt-y		:= virt/
endif # KBUILD_EXTMOD

ifeq ($(dot-config),1)
# Read in config
-include include/config/auto.conf

ifeq ($(KBUILD_EXTMOD),)
# Read in dependencies to all Kconfig* files, make sure to run
# oldconfig if changes are detected.
-include include/config/auto.conf.cmd

# To avoid any implicit rule to kick in, define an empty command
$(KCONFIG_CONFIG) include/config/auto.conf.cmd: ;

# If .config is newer than include/config/auto.conf, someone tinkered
# with it and forgot to run make oldconfig.
# if auto.conf.cmd is missing then we are probably in a cleaned tree so
# we execute the config step to be sure to catch updated Kconfig files
include/config/%.conf: $(KCONFIG_CONFIG) include/config/auto.conf.cmd
	$(Q)$(MAKE) -f $(srctree)/Makefile silentoldconfig
else
# external modules needs include/generated/autoconf.h and include/config/auto.conf
# but do not care if they are up-to-date. Use auto.conf to trigger the test
PHONY += include/config/auto.conf

include/config/auto.conf:
	$(Q)test -e include/generated/autoconf.h -a -e $@ || (		\
	echo >&2;							\
	echo >&2 "  ERROR: Kernel configuration is invalid.";		\
	echo >&2 "         include/generated/autoconf.h or $@ are missing.";\
	echo >&2 "         Run 'make oldconfig && make prepare' on kernel src to fix it.";	\
	echo >&2 ;							\
	/bin/false)

endif # KBUILD_EXTMOD

else
# Dummy target needed, because used as prerequisite
include/config/auto.conf: ;
endif # $(dot-config)

# The all: target is the default when no target is given on the
# command line.
# This allow a user to issue only 'make' to build a kernel including modules
# Defaults to vmlinux, but the arch makefile usually adds further targets
all: vmlinux

# The arch Makefile can set ARCH_{CPP,A,C}FLAGS to override the default
# values of the respective KBUILD_* variables
ARCH_CPPFLAGS :=
ARCH_AFLAGS :=
ARCH_CFLAGS :=
include arch/$(SRCARCH)/Makefile

KBUILD_CFLAGS	+= $(call cc-option,-fno-delete-null-pointer-checks,)
KBUILD_CFLAGS	+= $(call cc-disable-warning,maybe-uninitialized,)

ifdef CONFIG_CC_OPTIMIZE_FOR_SIZE
KBUILD_CFLAGS	+= -Os
else
ifdef CONFIG_PROFILE_ALL_BRANCHES
KBUILD_CFLAGS	+= -O2
else
KBUILD_CFLAGS   += -O2
endif
endif

# Tell gcc to never replace conditional load with a non-conditional one
KBUILD_CFLAGS	+= $(call cc-option,--param=allow-store-data-races=0)

ifdef CONFIG_READABLE_ASM
# Disable optimizations that make assembler listings hard to read.
# reorder blocks reorders the control in the function
# ipa clone creates specialized cloned functions
# partial inlining inlines only parts of functions
KBUILD_CFLAGS += $(call cc-option,-fno-reorder-blocks,) \
                 $(call cc-option,-fno-ipa-cp-clone,) \
                 $(call cc-option,-fno-partial-inlining)
endif

ifneq ($(CONFIG_FRAME_WARN),0)
KBUILD_CFLAGS += $(call cc-option,-Wframe-larger-than=${CONFIG_FRAME_WARN})
endif

# Handle stack protector mode.
#
# Since kbuild can potentially perform two passes (first with the old
# .config values and then with updated .config values), we cannot error out
# if a desired compiler option is unsupported. If we were to error, kbuild
# could never get to the second pass and actually notice that we changed
# the option to something that was supported.
#
# Additionally, we don't want to fallback and/or silently change which compiler
# flags will be used, since that leads to producing kernels with different
# security feature characteristics depending on the compiler used. ("But I
# selected CC_STACKPROTECTOR_STRONG! Why did it build with _REGULAR?!")
#
# The middle ground is to warn here so that the failed option is obvious, but
# to let the build fail with bad compiler flags so that we can't produce a
# kernel when there is a CONFIG and compiler mismatch.
#
ifdef CONFIG_CC_STACKPROTECTOR_REGULAR
  stackp-flag := -fstack-protector
  ifeq ($(call cc-option, $(stackp-flag)),)
    $(warning Cannot use CONFIG_CC_STACKPROTECTOR_REGULAR: \
             -fstack-protector not supported by compiler)
  endif
else
ifdef CONFIG_CC_STACKPROTECTOR_STRONG
  stackp-flag := -fstack-protector-strong
  ifeq ($(call cc-option, $(stackp-flag)),)
    $(warning Cannot use CONFIG_CC_STACKPROTECTOR_STRONG: \
	      -fstack-protector-strong not supported by compiler)
  endif
else
  # Force off for distro compilers that enable stack protector by default.
  stackp-flag := $(call cc-option, -fno-stack-protector)
endif
endif
KBUILD_CFLAGS += $(stackp-flag)

ifeq ($(cc-name),clang)
KBUILD_CPPFLAGS += $(call cc-option,-Qunused-arguments,)
KBUILD_CPPFLAGS += $(call cc-option,-Wno-unknown-warning-option,)
KBUILD_CFLAGS += $(call cc-disable-warning, unused-variable)
KBUILD_CFLAGS += $(call cc-disable-warning, format-invalid-specifier)
KBUILD_CFLAGS += $(call cc-disable-warning, gnu)
# Quiet clang warning: comparison of unsigned expression < 0 is always false
KBUILD_CFLAGS += $(call cc-disable-warning, tautological-compare)
# CLANG uses a _MergedGlobals as optimization, but this breaks modpost, as the
# source of a reference will be _MergedGlobals and not on of the whitelisted names.
# See modpost pattern 2
KBUILD_CFLAGS += $(call cc-option, -mno-global-merge,)
KBUILD_CFLAGS += $(call cc-option, -fcatch-undefined-behavior)
else

# These warnings generated too much noise in a regular build.
# Use make W=1 to enable them (see scripts/Makefile.build)
KBUILD_CFLAGS += $(call cc-disable-warning, unused-but-set-variable)
KBUILD_CFLAGS += $(call cc-disable-warning, unused-const-variable)
endif

ifdef CONFIG_FRAME_POINTER
KBUILD_CFLAGS	+= -fno-omit-frame-pointer -fno-optimize-sibling-calls
else
# Some targets (ARM with Thumb2, for example), can't be built with frame
# pointers.  For those, we don't have FUNCTION_TRACER automatically
# select FRAME_POINTER.  However, FUNCTION_TRACER adds -pg, and this is
# incompatible with -fomit-frame-pointer with current GCC, so we don't use
# -fomit-frame-pointer with FUNCTION_TRACER.
ifndef CONFIG_FUNCTION_TRACER
KBUILD_CFLAGS	+= -fomit-frame-pointer
endif
endif

KBUILD_CFLAGS   += $(call cc-option, -fno-var-tracking-assignments)

ifdef CONFIG_DEBUG_INFO
ifdef CONFIG_DEBUG_INFO_SPLIT
KBUILD_CFLAGS   += $(call cc-option, -gsplit-dwarf, -g)
else
KBUILD_CFLAGS	+= -g
endif
KBUILD_AFLAGS	+= -Wa,-gdwarf-2
endif
ifdef CONFIG_DEBUG_INFO_DWARF4
KBUILD_CFLAGS	+= $(call cc-option, -gdwarf-4,)
endif

ifdef CONFIG_DEBUG_INFO_REDUCED
KBUILD_CFLAGS 	+= $(call cc-option, -femit-struct-debug-baseonly) \
		   $(call cc-option,-fno-var-tracking)
endif

ifdef CONFIG_FUNCTION_TRACER
ifndef CC_FLAGS_FTRACE
CC_FLAGS_FTRACE := -pg
endif
export CC_FLAGS_FTRACE
ifdef CONFIG_HAVE_FENTRY
CC_USING_FENTRY	:= $(call cc-option, -mfentry -DCC_USING_FENTRY)
endif
KBUILD_CFLAGS	+= $(CC_FLAGS_FTRACE) $(CC_USING_FENTRY)
KBUILD_AFLAGS	+= $(CC_USING_FENTRY)
ifdef CONFIG_DYNAMIC_FTRACE
	ifdef CONFIG_HAVE_C_RECORDMCOUNT
		BUILD_C_RECORDMCOUNT := y
		export BUILD_C_RECORDMCOUNT
	endif
endif
endif

# We trigger additional mismatches with less inlining
ifdef CONFIG_DEBUG_SECTION_MISMATCH
KBUILD_CFLAGS += $(call cc-option, -fno-inline-functions-called-once)
endif

# arch Makefile may override CC so keep this after arch Makefile is included
NOSTDINC_FLAGS += -nostdinc -isystem $(shell $(CC) -print-file-name=include)
CHECKFLAGS     += $(NOSTDINC_FLAGS)

# warn about C99 declaration after statement
KBUILD_CFLAGS += $(call cc-option,-Wdeclaration-after-statement,)

# disable pointer signed / unsigned warnings in gcc 4.0
KBUILD_CFLAGS += $(call cc-disable-warning, pointer-sign)

# disable invalid "can't wrap" optimizations for signed / pointers
KBUILD_CFLAGS	+= $(call cc-option,-fno-strict-overflow)

# conserve stack if available
KBUILD_CFLAGS   += $(call cc-option,-fconserve-stack)

# disallow errors like 'EXPORT_GPL(foo);' with missing header
KBUILD_CFLAGS   += $(call cc-option,-Werror=implicit-int)

# require functions to have arguments in prototypes, not empty 'int foo()'
KBUILD_CFLAGS   += $(call cc-option,-Werror=strict-prototypes)

# Prohibit date/time macros, which would make the build non-deterministic
KBUILD_CFLAGS   += $(call cc-option,-Werror=date-time)

# use the deterministic mode of AR if available
KBUILD_ARFLAGS := $(call ar-option,D)

# check for 'asm goto'
ifeq ($(shell $(CONFIG_SHELL) $(srctree)/scripts/gcc-goto.sh $(CC)), y)
	KBUILD_CFLAGS += -DCC_HAVE_ASM_GOTO
	KBUILD_AFLAGS += -DCC_HAVE_ASM_GOTO
endif

include scripts/Makefile.kasan
include scripts/Makefile.extrawarn

# Add any arch overrides and user supplied CPPFLAGS, AFLAGS and CFLAGS as the
# last assignments
KBUILD_CPPFLAGS += $(ARCH_CPPFLAGS) $(KCPPFLAGS)
KBUILD_AFLAGS   += $(ARCH_AFLAGS)   $(KAFLAGS)
KBUILD_CFLAGS   += $(ARCH_CFLAGS)   $(KCFLAGS)

# Use --build-id when available.
LDFLAGS_BUILD_ID = $(patsubst -Wl$(comma)%,%,\
			      $(call cc-ldoption, -Wl$(comma)--build-id,))
KBUILD_LDFLAGS_MODULE += $(LDFLAGS_BUILD_ID)
LDFLAGS_vmlinux += $(LDFLAGS_BUILD_ID)

ifeq ($(CONFIG_STRIP_ASM_SYMS),y)
LDFLAGS_vmlinux	+= $(call ld-option, -X,)
endif

# Default kernel image to build when no specific target is given.
# KBUILD_IMAGE may be overruled on the command line or
# set in the environment
# Also any assignments in arch/$(ARCH)/Makefile take precedence over
# this default value
export KBUILD_IMAGE ?= vmlinux

#
# INSTALL_PATH specifies where to place the updated kernel and system map
# images. Default is /boot, but you can set it to other values
export	INSTALL_PATH ?= /boot

#
# INSTALL_DTBS_PATH specifies a prefix for relocations required by build roots.
# Like INSTALL_MOD_PATH, it isn't defined in the Makefile, but can be passed as
# an argument if needed. Otherwise it defaults to the kernel install path
#
export INSTALL_DTBS_PATH ?= $(INSTALL_PATH)/dtbs/$(KERNELRELEASE)

#
# INSTALL_MOD_PATH specifies a prefix to MODLIB for module directory
# relocations required by build roots.  This is not defined in the
# makefile but the argument can be passed to make if needed.
#

MODLIB	= $(INSTALL_MOD_PATH)/lib/modules/$(KERNELRELEASE)
export MODLIB

#
# INSTALL_MOD_STRIP, if defined, will cause modules to be
# stripped after they are installed.  If INSTALL_MOD_STRIP is '1', then
# the default option --strip-debug will be used.  Otherwise,
# INSTALL_MOD_STRIP value will be used as the options to the strip command.

ifdef INSTALL_MOD_STRIP
ifeq ($(INSTALL_MOD_STRIP),1)
mod_strip_cmd = $(STRIP) --strip-debug
else
mod_strip_cmd = $(STRIP) $(INSTALL_MOD_STRIP)
endif # INSTALL_MOD_STRIP=1
else
mod_strip_cmd = true
endif # INSTALL_MOD_STRIP
export mod_strip_cmd

# CONFIG_MODULE_COMPRESS, if defined, will cause module to be compressed
# after they are installed in agreement with CONFIG_MODULE_COMPRESS_GZIP
# or CONFIG_MODULE_COMPRESS_XZ.

mod_compress_cmd = true
ifdef CONFIG_MODULE_COMPRESS
  ifdef CONFIG_MODULE_COMPRESS_GZIP
    mod_compress_cmd = gzip -n -f
  endif # CONFIG_MODULE_COMPRESS_GZIP
  ifdef CONFIG_MODULE_COMPRESS_XZ
    mod_compress_cmd = xz -f
  endif # CONFIG_MODULE_COMPRESS_XZ
endif # CONFIG_MODULE_COMPRESS
export mod_compress_cmd

# Select initial ramdisk compression format, default is gzip(1).
# This shall be used by the dracut(8) tool while creating an initramfs image.
#
INITRD_COMPRESS-y                  := gzip
INITRD_COMPRESS-$(CONFIG_RD_BZIP2) := bzip2
INITRD_COMPRESS-$(CONFIG_RD_LZMA)  := lzma
INITRD_COMPRESS-$(CONFIG_RD_XZ)    := xz
INITRD_COMPRESS-$(CONFIG_RD_LZO)   := lzo
INITRD_COMPRESS-$(CONFIG_RD_LZ4)   := lz4
# do not export INITRD_COMPRESS, since we didn't actually
# choose a sane default compression above.
# export INITRD_COMPRESS := $(INITRD_COMPRESS-y)

ifdef CONFIG_MODULE_SIG_ALL
$(eval $(call config_filename,MODULE_SIG_KEY))

mod_sign_cmd = scripts/sign-file $(CONFIG_MODULE_SIG_HASH) $(MODULE_SIG_KEY_SRCPREFIX)$(CONFIG_MODULE_SIG_KEY) certs/signing_key.x509
else
mod_sign_cmd = true
endif
export mod_sign_cmd


ifeq ($(KBUILD_EXTMOD),)
core-y		+= kernel/ certs/ mm/ fs/ ipc/ security/ crypto/ block/

vmlinux-dirs	:= $(patsubst %/,%,$(filter %/, $(init-y) $(init-m) \
		     $(core-y) $(core-m) $(drivers-y) $(drivers-m) \
		     $(net-y) $(net-m) $(libs-y) $(libs-m) $(virt-y)))

vmlinux-alldirs	:= $(sort $(vmlinux-dirs) $(patsubst %/,%,$(filter %/, \
		     $(init-) $(core-) $(drivers-) $(net-) $(libs-) $(virt-))))

init-y		:= $(patsubst %/, %/built-in.o, $(init-y))
core-y		:= $(patsubst %/, %/built-in.o, $(core-y))
drivers-y	:= $(patsubst %/, %/built-in.o, $(drivers-y))
net-y		:= $(patsubst %/, %/built-in.o, $(net-y))
libs-y1		:= $(patsubst %/, %/lib.a, $(libs-y))
libs-y2		:= $(patsubst %/, %/built-in.o, $(libs-y))
libs-y		:= $(libs-y1) $(libs-y2)
virt-y		:= $(patsubst %/, %/built-in.o, $(virt-y))

# Externally visible symbols (used by link-vmlinux.sh)
export KBUILD_VMLINUX_INIT := $(head-y) $(init-y)
export KBUILD_VMLINUX_MAIN := $(core-y) $(libs-y) $(drivers-y) $(net-y) $(virt-y)
export KBUILD_LDS          := arch/$(SRCARCH)/kernel/vmlinux.lds
export LDFLAGS_vmlinux
# used by scripts/pacmage/Makefile
export KBUILD_ALLDIRS := $(sort $(filter-out arch/%,$(vmlinux-alldirs)) arch Documentation include samples scripts tools)

vmlinux-deps := $(KBUILD_LDS) $(KBUILD_VMLINUX_INIT) $(KBUILD_VMLINUX_MAIN)

# Final link of vmlinux
      cmd_link-vmlinux = $(CONFIG_SHELL) $< $(LD) $(LDFLAGS) $(LDFLAGS_vmlinux)
quiet_cmd_link-vmlinux = LINK    $@

# Include targets which we want to
# execute if the rest of the kernel build went well.
vmlinux: scripts/link-vmlinux.sh $(vmlinux-deps) FORCE
ifdef CONFIG_HEADERS_CHECK
	$(Q)$(MAKE) -f $(srctree)/Makefile headers_check
endif
ifdef CONFIG_SAMPLES
	$(Q)$(MAKE) $(build)=samples
endif
ifdef CONFIG_BUILD_DOCSRC
	$(Q)$(MAKE) $(build)=Documentation
endif
ifdef CONFIG_GDB_SCRIPTS
	$(Q)ln -fsn `cd $(srctree) && /bin/pwd`/scripts/gdb/vmlinux-gdb.py
endif
	+$(call if_changed,link-vmlinux)

# The actual objects are generated when descending,
# make sure no implicit rule kicks in
$(sort $(vmlinux-deps)): $(vmlinux-dirs) ;

# Handle descending into subdirectories listed in $(vmlinux-dirs)
# Preset locale variables to speed up the build process. Limit locale
# tweaks to this spot to avoid wrong language settings when running
# make menuconfig etc.
# Error messages still appears in the original language

PHONY += $(vmlinux-dirs)
$(vmlinux-dirs): prepare scripts
	$(Q)$(MAKE) $(build)=$@

define filechk_kernel.release
	echo "$(KERNELVERSION)$$($(CONFIG_SHELL) $(srctree)/scripts/setlocalversion $(srctree))"
endef

# Store (new) KERNELRELEASE string in include/config/kernel.release
include/config/kernel.release: include/config/auto.conf FORCE
	$(call filechk,kernel.release)


# Things we need to do before we recursively start building the kernel
# or the modules are listed in "prepare".
# A multi level approach is used. prepareN is processed before prepareN-1.
# archprepare is used in arch Makefiles and when processed asm symlink,
# version.h and scripts_basic is processed / created.

# Listed in dependency order
PHONY += prepare archprepare prepare0 prepare1 prepare2 prepare3

# prepare3 is used to check if we are building in a separate output directory,
# and if so do:
# 1) Check that make has not been executed in the kernel src $(srctree)
prepare3: include/config/kernel.release
ifneq ($(KBUILD_SRC),)
	@$(kecho) '  Using $(srctree) as source for kernel'
	$(Q)if [ -f $(srctree)/.config -o -d $(srctree)/include/config ]; then \
		echo >&2 "  $(srctree) is not clean, please run 'make mrproper'"; \
		echo >&2 "  in the '$(srctree)' directory.";\
		/bin/false; \
	fi;
endif

# prepare2 creates a makefile if using a separate output directory
prepare2: prepare3 outputmakefile asm-generic

prepare1: prepare2 $(version_h) include/generated/utsrelease.h \
                   include/config/auto.conf
	$(cmd_crmodverdir)

archprepare: archheaders archscripts prepare1 scripts_basic

prepare0: archprepare FORCE
	$(Q)$(MAKE) $(build)=.

# All the preparing..
prepare: prepare0

# Generate some files
# ---------------------------------------------------------------------------

# KERNELRELEASE can change from a few different places, meaning version.h
# needs to be updated, so this check is forced on all builds

uts_len := 64
define filechk_utsrelease.h
	if [ `echo -n "$(KERNELRELEASE)" | wc -c ` -gt $(uts_len) ]; then \
	  echo '"$(KERNELRELEASE)" exceeds $(uts_len) characters' >&2;    \
	  exit 1;                                                         \
	fi;                                                               \
	(echo \#define UTS_RELEASE \"$(KERNELRELEASE)\";)
endef

define filechk_version.h
	(echo \#define LINUX_VERSION_CODE $(shell                         \
	expr $(VERSION) \* 65536 + 0$(PATCHLEVEL) \* 256 + 0$(SUBLEVEL)); \
	echo '#define KERNEL_VERSION(a,b,c) (((a) << 16) + ((b) << 8) + (c))';)
endef

$(version_h): $(srctree)/Makefile FORCE
	$(call filechk,version.h)
	$(Q)rm -f $(old_version_h)

include/generated/utsrelease.h: include/config/kernel.release FORCE
	$(call filechk,utsrelease.h)

PHONY += headerdep
headerdep:
	$(Q)find $(srctree)/include/ -name '*.h' | xargs --max-args 1 \
	$(srctree)/scripts/headerdep.pl -I$(srctree)/include

# ---------------------------------------------------------------------------
# Firmware install
INSTALL_FW_PATH=$(INSTALL_MOD_PATH)/lib/firmware
export INSTALL_FW_PATH

PHONY += firmware_install
firmware_install: FORCE
	@mkdir -p $(objtree)/firmware
	$(Q)$(MAKE) -f $(srctree)/scripts/Makefile.fwinst obj=firmware __fw_install

# ---------------------------------------------------------------------------
# Kernel headers

#Default location for installed headers
export INSTALL_HDR_PATH = $(objtree)/usr

# If we do an all arch process set dst to asm-$(hdr-arch)
hdr-dst = $(if $(KBUILD_HEADERS), dst=include/asm-$(hdr-arch), dst=include/asm)

PHONY += archheaders
archheaders:

PHONY += archscripts
archscripts:

PHONY += __headers
__headers: $(version_h) scripts_basic asm-generic archheaders archscripts FORCE
	$(Q)$(MAKE) $(build)=scripts build_unifdef

PHONY += headers_install_all
headers_install_all:
	$(Q)$(CONFIG_SHELL) $(srctree)/scripts/headers.sh install

PHONY += headers_install
headers_install: __headers
	$(if $(wildcard $(srctree)/arch/$(hdr-arch)/include/uapi/asm/Kbuild),, \
	  $(error Headers not exportable for the $(SRCARCH) architecture))
	$(Q)$(MAKE) $(hdr-inst)=include/uapi
	$(Q)$(MAKE) $(hdr-inst)=arch/$(hdr-arch)/include/uapi/asm $(hdr-dst)

PHONY += headers_check_all
headers_check_all: headers_install_all
	$(Q)$(CONFIG_SHELL) $(srctree)/scripts/headers.sh check

PHONY += headers_check
headers_check: headers_install
	$(Q)$(MAKE) $(hdr-inst)=include/uapi HDRCHECK=1
	$(Q)$(MAKE) $(hdr-inst)=arch/$(hdr-arch)/include/uapi/asm $(hdr-dst) HDRCHECK=1

# ---------------------------------------------------------------------------
# Kernel selftest

PHONY += kselftest
kselftest:
	$(Q)$(MAKE) -C tools/testing/selftests run_tests

kselftest-clean:
	$(Q)$(MAKE) -C tools/testing/selftests clean

# ---------------------------------------------------------------------------
# Modules

ifdef CONFIG_MODULES

# By default, build modules as well

all: modules

# Build modules
#
# A module can be listed more than once in obj-m resulting in
# duplicate lines in modules.order files.  Those are removed
# using awk while concatenating to the final file.

PHONY += modules
modules: $(vmlinux-dirs) $(if $(KBUILD_BUILTIN),vmlinux) modules.builtin
	$(Q)$(AWK) '!x[$$0]++' $(vmlinux-dirs:%=$(objtree)/%/modules.order) > $(objtree)/modules.order
	@$(kecho) '  Building modules, stage 2.';
	$(Q)$(MAKE) -f $(srctree)/scripts/Makefile.modpost
	$(Q)$(MAKE) -f $(srctree)/scripts/Makefile.fwinst obj=firmware __fw_modbuild

modules.builtin: $(vmlinux-dirs:%=%/modules.builtin)
	$(Q)$(AWK) '!x[$$0]++' $^ > $(objtree)/modules.builtin

%/modules.builtin: include/config/auto.conf
	$(Q)$(MAKE) $(modbuiltin)=$*


# Target to prepare building external modules
PHONY += modules_prepare
modules_prepare: prepare scripts

# Target to install modules
PHONY += modules_install
modules_install: _modinst_ _modinst_post

PHONY += _modinst_
_modinst_:
	@rm -rf $(MODLIB)/kernel
	@rm -f $(MODLIB)/source
	@mkdir -p $(MODLIB)/kernel
	@ln -s `cd $(srctree) && /bin/pwd` $(MODLIB)/source
	@if [ ! $(objtree) -ef  $(MODLIB)/build ]; then \
		rm -f $(MODLIB)/build ; \
		ln -s $(CURDIR) $(MODLIB)/build ; \
	fi
	@cp -f $(objtree)/modules.order $(MODLIB)/
	@cp -f $(objtree)/modules.builtin $(MODLIB)/
	$(Q)$(MAKE) -f $(srctree)/scripts/Makefile.modinst

# This depmod is only for convenience to give the initial
# boot a modules.dep even before / is mounted read-write.  However the
# boot script depmod is the master version.
PHONY += _modinst_post
_modinst_post: _modinst_
	$(Q)$(MAKE) -f $(srctree)/scripts/Makefile.fwinst obj=firmware __fw_modinst
	$(call cmd,depmod)

ifeq ($(CONFIG_MODULE_SIG), y)
PHONY += modules_sign
modules_sign:
	$(Q)$(MAKE) -f $(srctree)/scripts/Makefile.modsign
endif

else # CONFIG_MODULES

# Modules not configured
# ---------------------------------------------------------------------------

modules modules_install: FORCE
	@echo >&2
	@echo >&2 "The present kernel configuration has modules disabled."
	@echo >&2 "Type 'make config' and enable loadable module support."
	@echo >&2 "Then build a kernel with module support enabled."
	@echo >&2
	@exit 1

endif # CONFIG_MODULES

###
# Cleaning is done on three levels.
# make clean     Delete most generated files
#                Leave enough to build external modules
# make mrproper  Delete the current configuration, and all generated files
# make distclean Remove editor backup files, patch leftover files and the like

# Directories & files removed with 'make clean'
CLEAN_DIRS  += $(MODVERDIR)

# Directories & files removed with 'make mrproper'
MRPROPER_DIRS  += include/config usr/include include/generated          \
		  arch/*/include/generated .tmp_objdiff
MRPROPER_FILES += .config .config.old .version .old_version \
		  Module.symvers tags TAGS cscope* GPATH GTAGS GRTAGS GSYMS \
		  signing_key.pem signing_key.priv signing_key.x509	\
		  x509.genkey extra_certificates signing_key.x509.keyid	\
		  signing_key.x509.signer vmlinux-gdb.py

# clean - Delete most, but leave enough to build external modules
#
clean: rm-dirs  := $(CLEAN_DIRS)
clean: rm-files := $(CLEAN_FILES)
clean-dirs      := $(addprefix _clean_, . $(vmlinux-alldirs) Documentation samples)

PHONY += $(clean-dirs) clean archclean vmlinuxclean
$(clean-dirs):
	$(Q)$(MAKE) $(clean)=$(patsubst _clean_%,%,$@)

vmlinuxclean:
	$(Q)$(CONFIG_SHELL) $(srctree)/scripts/link-vmlinux.sh clean

clean: archclean vmlinuxclean

# mrproper - Delete all generated files, including .config
#
mrproper: rm-dirs  := $(wildcard $(MRPROPER_DIRS))
mrproper: rm-files := $(wildcard $(MRPROPER_FILES))
mrproper-dirs      := $(addprefix _mrproper_,Documentation/DocBook scripts)

PHONY += $(mrproper-dirs) mrproper archmrproper
$(mrproper-dirs):
	$(Q)$(MAKE) $(clean)=$(patsubst _mrproper_%,%,$@)

mrproper: clean archmrproper $(mrproper-dirs)
	$(call cmd,rmdirs)
	$(call cmd,rmfiles)

# distclean
#
PHONY += distclean

distclean: mrproper
	@find $(srctree) $(RCS_FIND_IGNORE) \
		\( -name '*.orig' -o -name '*.rej' -o -name '*~' \
		-o -name '*.bak' -o -name '#*#' -o -name '.*.orig' \
		-o -name '.*.rej' -o -name '*%'  -o -name 'core' \) \
		-type f -print | xargs rm -f


# Packaging of the kernel to various formats
# ---------------------------------------------------------------------------
# rpm target kept for backward compatibility
package-dir	:= scripts/package

%src-pkg: FORCE
	$(Q)$(MAKE) $(build)=$(package-dir) $@
%pkg: include/config/kernel.release FORCE
	$(Q)$(MAKE) $(build)=$(package-dir) $@
rpm: include/config/kernel.release FORCE
	$(Q)$(MAKE) $(build)=$(package-dir) $@


# Brief documentation of the typical targets used
# ---------------------------------------------------------------------------

boards := $(wildcard $(srctree)/arch/$(SRCARCH)/configs/*_defconfig)
boards := $(sort $(notdir $(boards)))
board-dirs := $(dir $(wildcard $(srctree)/arch/$(SRCARCH)/configs/*/*_defconfig))
board-dirs := $(sort $(notdir $(board-dirs:/=)))

help:
	@echo  'Cleaning targets:'
	@echo  '  clean		  - Remove most generated files but keep the config and'
	@echo  '                    enough build support to build external modules'
	@echo  '  mrproper	  - Remove all generated files + config + various backup files'
	@echo  '  distclean	  - mrproper + remove editor backup and patch files'
	@echo  ''
	@echo  'Configuration targets:'
	@$(MAKE) -f $(srctree)/scripts/kconfig/Makefile help
	@echo  ''
	@echo  'Other generic targets:'
	@echo  '  all		  - Build all targets marked with [*]'
	@echo  '* vmlinux	  - Build the bare kernel'
	@echo  '* modules	  - Build all modules'
	@echo  '  modules_install - Install all modules to INSTALL_MOD_PATH (default: /)'
	@echo  '  firmware_install- Install all firmware to INSTALL_FW_PATH'
	@echo  '                    (default: $$(INSTALL_MOD_PATH)/lib/firmware)'
	@echo  '  dir/            - Build all files in dir and below'
	@echo  '  dir/file.[ois]  - Build specified target only'
	@echo  '  dir/file.lst    - Build specified mixed source/assembly target only'
	@echo  '                    (requires a recent binutils and recent build (System.map))'
	@echo  '  dir/file.ko     - Build module including final link'
	@echo  '  modules_prepare - Set up for building external modules'
	@echo  '  tags/TAGS	  - Generate tags file for editors'
	@echo  '  cscope	  - Generate cscope index'
	@echo  '  gtags           - Generate GNU GLOBAL index'
	@echo  '  kernelrelease	  - Output the release version string (use with make -s)'
	@echo  '  kernelversion	  - Output the version stored in Makefile (use with make -s)'
	@echo  '  image_name	  - Output the image name (use with make -s)'
	@echo  '  headers_install - Install sanitised kernel headers to INSTALL_HDR_PATH'; \
	 echo  '                    (default: $(INSTALL_HDR_PATH))'; \
	 echo  ''
	@echo  'Static analysers'
	@echo  '  checkstack      - Generate a list of stack hogs'
	@echo  '  namespacecheck  - Name space analysis on compiled kernel'
	@echo  '  versioncheck    - Sanity check on version.h usage'
	@echo  '  includecheck    - Check for duplicate included header files'
	@echo  '  export_report   - List the usages of all exported symbols'
	@echo  '  headers_check   - Sanity check on exported headers'
	@echo  '  headerdep       - Detect inclusion cycles in headers'
	@$(MAKE) -f $(srctree)/scripts/Makefile.help checker-help
	@echo  ''
	@echo  'Kernel selftest'
	@echo  '  kselftest       - Build and run kernel selftest (run as root)'
	@echo  '                    Build, install, and boot kernel before'
	@echo  '                    running kselftest on it'
	@echo  '  kselftest-clean - Remove all generated kselftest files'
	@echo  ''
	@echo  'Kernel packaging:'
	@$(MAKE) $(build)=$(package-dir) help
	@echo  ''
	@echo  'Documentation targets:'
	@$(MAKE) -f $(srctree)/Documentation/DocBook/Makefile dochelp
	@echo  ''
	@echo  'Architecture specific targets ($(SRCARCH)):'
	@$(if $(archhelp),$(archhelp),\
		echo '  No architecture specific help defined for $(SRCARCH)')
	@echo  ''
	@$(if $(boards), \
		$(foreach b, $(boards), \
		printf "  %-24s - Build for %s\\n" $(b) $(subst _defconfig,,$(b));) \
		echo '')
	@$(if $(board-dirs), \
		$(foreach b, $(board-dirs), \
		printf "  %-16s - Show %s-specific targets\\n" help-$(b) $(b);) \
		printf "  %-16s - Show all of the above\\n" help-boards; \
		echo '')

	@echo  '  make V=0|1 [targets] 0 => quiet build (default), 1 => verbose build'
	@echo  '  make V=2   [targets] 2 => give reason for rebuild of target'
	@echo  '  make O=dir [targets] Locate all output files in "dir", including .config'
	@echo  '  make C=1   [targets] Check all c source with $$CHECK (sparse by default)'
	@echo  '  make C=2   [targets] Force check of all c source with $$CHECK'
	@echo  '  make RECORDMCOUNT_WARN=1 [targets] Warn about ignored mcount sections'
	@echo  '  make W=n   [targets] Enable extra gcc checks, n=1,2,3 where'
	@echo  '		1: warnings which may be relevant and do not occur too often'
	@echo  '		2: warnings which occur quite often but may still be relevant'
	@echo  '		3: more obscure warnings, can most likely be ignored'
	@echo  '		Multiple levels can be combined with W=12 or W=123'
	@echo  ''
	@echo  'Execute "make" or "make all" to build all targets marked with [*] '
	@echo  'For further info see the ./README file'


help-board-dirs := $(addprefix help-,$(board-dirs))

help-boards: $(help-board-dirs)

boards-per-dir = $(sort $(notdir $(wildcard $(srctree)/arch/$(SRCARCH)/configs/$*/*_defconfig)))

$(help-board-dirs): help-%:
	@echo  'Architecture specific targets ($(SRCARCH) $*):'
	@$(if $(boards-per-dir), \
		$(foreach b, $(boards-per-dir), \
		printf "  %-24s - Build for %s\\n" $*/$(b) $(subst _defconfig,,$(b));) \
		echo '')


# Documentation targets
# ---------------------------------------------------------------------------
%docs: scripts_basic FORCE
	$(Q)$(MAKE) $(build)=scripts build_docproc build_check-lc_ctype
	$(Q)$(MAKE) $(build)=Documentation/DocBook $@

else # KBUILD_EXTMOD

###
# External module support.
# When building external modules the kernel used as basis is considered
# read-only, and no consistency checks are made and the make
# system is not used on the basis kernel. If updates are required
# in the basis kernel ordinary make commands (without M=...) must
# be used.
#
# The following are the only valid targets when building external
# modules.
# make M=dir clean     Delete all automatically generated files
# make M=dir modules   Make all modules in specified dir
# make M=dir	       Same as 'make M=dir modules'
# make M=dir modules_install
#                      Install the modules built in the module directory
#                      Assumes install directory is already created

# We are always building modules
KBUILD_MODULES := 1
PHONY += crmodverdir
crmodverdir:
	$(cmd_crmodverdir)

PHONY += $(objtree)/Module.symvers
$(objtree)/Module.symvers:
	@test -e $(objtree)/Module.symvers || ( \
	echo; \
	echo "  WARNING: Symbol version dump $(objtree)/Module.symvers"; \
	echo "           is missing; modules will have no dependencies and modversions."; \
	echo )

module-dirs := $(addprefix _module_,$(KBUILD_EXTMOD))
PHONY += $(module-dirs) modules
$(module-dirs): crmodverdir $(objtree)/Module.symvers
	$(Q)$(MAKE) $(build)=$(patsubst _module_%,%,$@)

modules: $(module-dirs)
	@$(kecho) '  Building modules, stage 2.';
	$(Q)$(MAKE) -f $(srctree)/scripts/Makefile.modpost

PHONY += modules_install
modules_install: _emodinst_ _emodinst_post

install-dir := $(if $(INSTALL_MOD_DIR),$(INSTALL_MOD_DIR),extra)
PHONY += _emodinst_
_emodinst_:
	$(Q)mkdir -p $(MODLIB)/$(install-dir)
	$(Q)$(MAKE) -f $(srctree)/scripts/Makefile.modinst

PHONY += _emodinst_post
_emodinst_post: _emodinst_
	$(call cmd,depmod)

clean-dirs := $(addprefix _clean_,$(KBUILD_EXTMOD))

PHONY += $(clean-dirs) clean
$(clean-dirs):
	$(Q)$(MAKE) $(clean)=$(patsubst _clean_%,%,$@)

clean:	rm-dirs := $(MODVERDIR)
clean: rm-files := $(KBUILD_EXTMOD)/Module.symvers

help:
	@echo  '  Building external modules.'
	@echo  '  Syntax: make -C path/to/kernel/src M=$$PWD target'
	@echo  ''
	@echo  '  modules         - default target, build the module(s)'
	@echo  '  modules_install - install the module'
	@echo  '  clean           - remove generated files in module directory only'
	@echo  ''

# Dummies...
PHONY += prepare scripts
prepare: ;
scripts: ;
endif # KBUILD_EXTMOD

clean: $(clean-dirs)
	$(call cmd,rmdirs)
	$(call cmd,rmfiles)
	@find $(if $(KBUILD_EXTMOD), $(KBUILD_EXTMOD), .) $(RCS_FIND_IGNORE) \
		\( -name '*.[oas]' -o -name '*.ko' -o -name '.*.cmd' \
		-o -name '*.ko.*' \
		-o -name '*.dwo'  \
		-o -name '*.su'  \
		-o -name '.*.d' -o -name '.*.tmp' -o -name '*.mod.c' \
		-o -name '*.symtypes' -o -name 'modules.order' \
		-o -name modules.builtin -o -name '.tmp_*.o.*' \
		-o -name '*.gcno' \) -type f -print | xargs rm -f

# Generate tags for editors
# ---------------------------------------------------------------------------
quiet_cmd_tags = GEN     $@
      cmd_tags = $(CONFIG_SHELL) $(srctree)/scripts/tags.sh $@

tags TAGS cscope gtags: FORCE
	$(call cmd,tags)

# Scripts to check various things for consistency
# ---------------------------------------------------------------------------

PHONY += includecheck versioncheck coccicheck namespacecheck export_report

includecheck:
	find $(srctree)/* $(RCS_FIND_IGNORE) \
		-name '*.[hcS]' -type f -print | sort \
		| xargs $(PERL) -w $(srctree)/scripts/checkincludes.pl

versioncheck:
	find $(srctree)/* $(RCS_FIND_IGNORE) \
		-name '*.[hcS]' -type f -print | sort \
		| xargs $(PERL) -w $(srctree)/scripts/checkversion.pl

coccicheck:
	$(Q)$(CONFIG_SHELL) $(srctree)/scripts/$@

namespacecheck:
	$(PERL) $(srctree)/scripts/namespace.pl

export_report:
	$(PERL) $(srctree)/scripts/export_report.pl

endif #ifeq ($(config-targets),1)
endif #ifeq ($(mixed-targets),1)

PHONY += checkstack kernelrelease kernelversion image_name

# UML needs a little special treatment here.  It wants to use the host
# toolchain, so needs $(SUBARCH) passed to checkstack.pl.  Everyone
# else wants $(ARCH), including people doing cross-builds, which means
# that $(SUBARCH) doesn't work here.
ifeq ($(ARCH), um)
CHECKSTACK_ARCH := $(SUBARCH)
else
CHECKSTACK_ARCH := $(ARCH)
endif
checkstack:
	$(OBJDUMP) -d vmlinux $$(find . -name '*.ko') | \
	$(PERL) $(src)/scripts/checkstack.pl $(CHECKSTACK_ARCH)

kernelrelease:
	@echo "$(KERNELVERSION)$$($(CONFIG_SHELL) $(srctree)/scripts/setlocalversion $(srctree))"

kernelversion:
	@echo $(KERNELVERSION)

image_name:
	@echo $(KBUILD_IMAGE)

# Clear a bunch of variables before executing the submake
tools/: FORCE
	$(Q)mkdir -p $(objtree)/tools
	$(Q)$(MAKE) LDFLAGS= MAKEFLAGS="$(filter --j% -j,$(MAKEFLAGS))" O=$(shell cd $(objtree) && /bin/pwd) subdir=tools -C $(src)/tools/

tools/%: FORCE
	$(Q)mkdir -p $(objtree)/tools
	$(Q)$(MAKE) LDFLAGS= MAKEFLAGS="$(filter --j% -j,$(MAKEFLAGS))" O=$(shell cd $(objtree) && /bin/pwd) subdir=tools -C $(src)/tools/ $*

# Single targets
# ---------------------------------------------------------------------------
# Single targets are compatible with:
# - build with mixed source and output
# - build with separate output dir 'make O=...'
# - external modules
#
#  target-dir => where to store outputfile
#  build-dir  => directory in kernel source tree to use

ifeq ($(KBUILD_EXTMOD),)
        build-dir  = $(patsubst %/,%,$(dir $@))
        target-dir = $(dir $@)
else
        zap-slash=$(filter-out .,$(patsubst %/,%,$(dir $@)))
        build-dir  = $(KBUILD_EXTMOD)$(if $(zap-slash),/$(zap-slash))
        target-dir = $(if $(KBUILD_EXTMOD),$(dir $<),$(dir $@))
endif

%.s: %.c prepare scripts FORCE
	$(Q)$(MAKE) $(build)=$(build-dir) $(target-dir)$(notdir $@)
%.i: %.c prepare scripts FORCE
	$(Q)$(MAKE) $(build)=$(build-dir) $(target-dir)$(notdir $@)
%.o: %.c prepare scripts FORCE
	$(Q)$(MAKE) $(build)=$(build-dir) $(target-dir)$(notdir $@)
%.lst: %.c prepare scripts FORCE
	$(Q)$(MAKE) $(build)=$(build-dir) $(target-dir)$(notdir $@)
%.s: %.S prepare scripts FORCE
	$(Q)$(MAKE) $(build)=$(build-dir) $(target-dir)$(notdir $@)
%.o: %.S prepare scripts FORCE
	$(Q)$(MAKE) $(build)=$(build-dir) $(target-dir)$(notdir $@)
%.symtypes: %.c prepare scripts FORCE
	$(Q)$(MAKE) $(build)=$(build-dir) $(target-dir)$(notdir $@)

# Modules
/: prepare scripts FORCE
	$(cmd_crmodverdir)
	$(Q)$(MAKE) KBUILD_MODULES=$(if $(CONFIG_MODULES),1) \
	$(build)=$(build-dir)
# Make sure the latest headers are built for Documentation
Documentation/: headers_install
%/: prepare scripts FORCE
	$(cmd_crmodverdir)
	$(Q)$(MAKE) KBUILD_MODULES=$(if $(CONFIG_MODULES),1) \
	$(build)=$(build-dir)
%.ko: prepare scripts FORCE
	$(cmd_crmodverdir)
	$(Q)$(MAKE) KBUILD_MODULES=$(if $(CONFIG_MODULES),1)   \
	$(build)=$(build-dir) $(@:.ko=.o)
	$(Q)$(MAKE) -f $(srctree)/scripts/Makefile.modpost

# FIXME Should go into a make.lib or something
# ===========================================================================

quiet_cmd_rmdirs = $(if $(wildcard $(rm-dirs)),CLEAN   $(wildcard $(rm-dirs)))
      cmd_rmdirs = rm -rf $(rm-dirs)

quiet_cmd_rmfiles = $(if $(wildcard $(rm-files)),CLEAN   $(wildcard $(rm-files)))
      cmd_rmfiles = rm -f $(rm-files)

# Run depmod only if we have System.map and depmod is executable
quiet_cmd_depmod = DEPMOD  $(KERNELRELEASE)
      cmd_depmod = $(CONFIG_SHELL) $(srctree)/scripts/depmod.sh $(DEPMOD) \
                   $(KERNELRELEASE) "$(patsubst y,_,$(CONFIG_HAVE_UNDERSCORE_SYMBOL_PREFIX))"

# Create temporary dir for module support files
# clean it up only when building all modules
cmd_crmodverdir = $(Q)mkdir -p $(MODVERDIR) \
                  $(if $(KBUILD_MODULES),; rm -f $(MODVERDIR)/*)

# read all saved command lines

targets := $(wildcard $(sort $(targets)))
cmd_files := $(wildcard .*.cmd $(foreach f,$(targets),$(dir $(f)).$(notdir $(f)).cmd))

ifneq ($(cmd_files),)
  $(cmd_files): ;	# Do not try to update included dependency files
  include $(cmd_files)
endif

endif	# skip-makefile

PHONY += FORCE
FORCE:

# Declare the contents of the .PHONY variable as phony.  We keep that
# information in a variable so we can use it in if_changed and friends.
.PHONY: $(PHONY)<|MERGE_RESOLUTION|>--- conflicted
+++ resolved
@@ -1,10 +1,6 @@
 VERSION = 4
 PATCHLEVEL = 4
-<<<<<<< HEAD
-SUBLEVEL = 25
-=======
 SUBLEVEL = 26
->>>>>>> 4ad45491
 EXTRAVERSION =
 NAME = Blurry Fish Butt
 
